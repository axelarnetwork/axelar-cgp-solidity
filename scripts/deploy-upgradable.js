--- conflicted
+++ resolved
@@ -95,67 +95,11 @@
     }
 
     for (const chain of chains) {
-<<<<<<< HEAD
         try {
             if (deployTo.length > 0 && !deployTo.find((name) => chain.name === name)) continue;
             const rpc = chain.rpc;
             const provider = getDefaultProvider(rpc);
-
-            if (chain[contractName] && chain[contractName]['address']) {
-                const contract = getProxy(wallet.connect(provider), chain[contractName]['address']);
-                console.log(`Proxy already exists for ${chain.name}`);
-                console.log(`Existing implementation ${await contract.implementation()}`);
-                const anwser = readlineSync.question(`Perform an upgrade? (y/n) `);
-                if (anwser !== 'y') continue;
-
-                await upgradeUpgradable(
-                    wallet.connect(provider),
-                    chain[contractName]['address'],
-                    implementationJson,
-                    await getImplementationArgs(contractName, chain, wallet.connect(provider)),
-                    getUpgradeArgs(contractName, chain),
-                );
-
-                chain[contractName]['implementation'] = await contract.implementation();
-
-                console.log(`${chain.name} | New Implementation for ${contractName} is at ${chain[contractName]['implementation']}`);
-                console.log(`${chain.name} | Upgraded.`);
-            } else {
-                const key = env.includes('devnet') ? `${contractName}-${env}` : contractName;
-
-                const contract = await deployUpgradable(
-                    chain.constAddressDeployer,
-                    wallet.connect(provider),
-                    implementationJson,
-                    proxyJson,
-                    await getImplementationArgs(contractName, chain, wallet.connect(provider)),
-                    [],
-                    getInitArgs(contractName, chain),
-                    key,
-                );
-
-                chain[contractName] = {
-                    ...chain[contractName],
-                    salt: key,
-                    address: contract.address,
-                    implementation: await contract.implementation(),
-                    deployer: wallet.address,
-                };
-
-                console.log(`${chain.name} | ConstAddressDeployer is at ${chain.constAddressDeployer}`);
-                console.log(`${chain.name} | Proxy for ${contractName} is at ${contract.address}`);
-                console.log(`${chain.name} | Implementation for ${contractName} is at ${chain[contractName]['implementation']}`);
-            }
-
-            setJSON(chains, `./info/${env}.json`);
-        } catch (e) {
-            console.error(`${chain.name} | Error:`);
-            console.error(e);
-=======
-        if (deployTo.length > 0 && !deployTo.find((name) => chain.name === name)) continue;
-        const rpc = chain.rpc;
-        const provider = getDefaultProvider(rpc);
-        const args = getImplementationArgs(contractName, chain);
+        const args = await getImplementationArgs(contractName, chain);
         console.log(`Implementation args for chain ${chain.name}: ${args}`)
         console.log(`Gas override for chain ${chain.name}:`, chain.gasOptions)
 
@@ -167,7 +111,7 @@
             console.log(`Existing owner ${owner}`);
 
             if (wallet.address !== owner) {
-                throw new Error(`${chain.name} | Signer ${wallet.address} does not match contract owner ${owner} for chain ${chain.name} in info.`);
+                throw new Error(`Signer ${wallet.address} does not match contract owner ${owner} for chain ${chain.name} in info.`);
             }
 
             const anwser = readlineSync.question(`Perform an upgrade for ${chain.name}? (y/n) `);
@@ -182,13 +126,12 @@
                 chain.gasOptions,
             );
 
-            chain[contractName]['implementation'] = await contract.implementation();
+                chain[contractName]['implementation'] = await contract.implementation();
 
-            setJSON(chains, `../info/${env}.json`);
-            console.log(`${chain.name} | New Implementation for ${contractName} is at ${chain[contractName]['implementation']}`);
-            console.log(`${chain.name} | Upgraded.`);
-        } else {
-            const key = env.includes('devnet') ? `${contractName}-${env}` : contractName;
+                console.log(`${chain.name} | New Implementation for ${contractName} is at ${chain[contractName]['implementation']}`);
+                console.log(`${chain.name} | Upgraded.`);
+            } else {
+                const key = env.includes('devnet') ? `${contractName}-${env}` : contractName;
             const setupArgs = getInitArgs(contractName, chain);
             console.log(`Proxy setup args: ${setupArgs}`)
             console.log(`Proxy deployment salt: '${key}'`)
@@ -214,16 +157,23 @@
                 chain.gasOptions,
             );
 
-            chain[contractName]["salt"] = key
-            chain[contractName]["address"] = contract.address
-            chain[contractName]["implementation"] = await contract.implementation()
-            chain[contractName]["deployer"] = wallet.address
+                chain[contractName] = {
+                    ...chain[contractName],
+                    salt: key,
+                    address: contract.address,
+                    implementation: await contract.implementation(),
+                    deployer: wallet.address,
+                };
 
-            setJSON(chains, `../info/${env}.json`);
-            console.log(`${chain.name} | ConstAddressDeployer is at ${chain.constAddressDeployer}`);
-            console.log(`${chain.name} | Implementation for ${contractName} is at ${chain[contractName]['implementation']}`);
-            console.log(`${chain.name} | Proxy for ${contractName} is at ${contract.address}`);
->>>>>>> 3e7d6751
+                console.log(`${chain.name} | ConstAddressDeployer is at ${chain.constAddressDeployer}`);
+                console.log(`${chain.name} | Implementation for ${contractName} is at ${chain[contractName]['implementation']}`);
+                console.log(`${chain.name} | Proxy for ${contractName} is at ${contract.address}`);
+            }
+
+            setJSON(chains, `./info/${env}.json`);
+        } catch (e) {
+            console.error(`${chain.name} | Error:`);
+            console.error(e);
         }
     }
 }
