--- conflicted
+++ resolved
@@ -231,13 +231,9 @@
         uint256 amount
     ) internal {
         address tokenAddress = tokenAddresses(symbol);
-<<<<<<< HEAD
-        require(tokenAddress != address(0), 'TOKEN_NOT_EXIST');
+
+        if (tokenAddress == address(0)) revert TokenDoesNotExist(symbol);
         require(amount > 0, 'WRONG_AMOUNT');
-=======
-
-        if (tokenAddress == address(0)) revert TokenDoesNotExist(symbol);
->>>>>>> 36af2507
 
         TokenType tokenType = _getTokenType(symbol);
 
