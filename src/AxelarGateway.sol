// SPDX-License-Identifier: MIT

pragma solidity >=0.8.0 <0.9.0;

import { IAxelarGateway } from './interfaces/IAxelarGateway.sol';
import { IERC20 } from './interfaces/IERC20.sol';

import { BurnableMintableCappedERC20 } from './BurnableMintableCappedERC20.sol';
import { DepositHandler } from './DepositHandler.sol';
import { AdminMultisigBase } from './AdminMultisigBase.sol';

abstract contract AxelarGateway is IAxelarGateway, AdminMultisigBase {
    enum Role {
        Admin,
        Owner,
        Operator
    }

    enum TokenType {
        InternalBurnable,
        InternalBurnableFrom,
        External
    }

    /// @dev Storage slot with the address of the current factory. `keccak256('eip1967.proxy.implementation') - 1`.
    bytes32 internal constant KEY_IMPLEMENTATION =
        bytes32(0x360894a13ba1a3210667c828492db98dca3e2076cc3735a920a3ca505d382bbc);

    // AUDIT: slot names should be prefixed with some standard string
    // AUDIT: constants should be literal and their derivation should be in comments
    bytes32 internal constant KEY_ALL_TOKENS_FROZEN = keccak256('all-tokens-frozen');

    bytes32 internal constant PREFIX_COMMAND_EXECUTED = keccak256('command-executed');
    bytes32 internal constant PREFIX_TOKEN_ADDRESS = keccak256('token-address');
    bytes32 internal constant PREFIX_TOKEN_TYPE = keccak256('is-token-external');
    bytes32 internal constant PREFIX_TOKEN_FROZEN = keccak256('token-frozen');
    bytes32 internal constant PREFIX_DESTINATION_CHAIN = keccak256('destination-chain');

    bytes32 internal constant SELECTOR_BURN_TOKEN = keccak256('burnToken');
    bytes32 internal constant SELECTOR_DEPLOY_TOKEN = keccak256('deployToken');
    bytes32 internal constant SELECTOR_MINT_TOKEN = keccak256('mintToken');
    bytes32 internal constant SELECTOR_TRANSFER_OPERATORSHIP = keccak256('transferOperatorship');
    bytes32 internal constant SELECTOR_TRANSFER_OWNERSHIP = keccak256('transferOwnership');

    uint8 internal constant OLD_KEY_RETENTION = 16;

    modifier onlySelf() {
        require(msg.sender == address(this), 'NOT_SELF');

        _;
    }

    /******************\
    |* Public Methods *|
    \******************/

    function sendToken(
        uint256 destinationChainId,
        string memory symbol,
        uint256 amount
    ) external {
        address tokenAddress = tokenAddresses(symbol);
        require(tokenAddress != address(0), 'TOKEN_NOT_EXIST');
        require(destinationChainEnabled(destinationChainId), 'UNKNOWN_CHAIN');

        TokenType tokenType = _getTokenType(symbol);
        bytes memory tokenCallData;

        if (tokenType == TokenType.External) {
            tokenCallData = abi.encodeWithSelector(IERC20.transferFrom.selector, msg.sender, address(this), amount);
        } else if (tokenType == TokenType.InternalBurnableFrom) {
            tokenCallData = abi.encodeWithSelector(BurnableMintableCappedERC20.burnFrom.selector, msg.sender, amount);
        } else if (tokenType == TokenType.InternalBurnable) {
            address depositAddress = BurnableMintableCappedERC20(tokenAddress).depositAddress(bytes32(0));
            tokenCallData = abi.encodeWithSelector(IERC20.transferFrom.selector, msg.sender, depositAddress, amount);
        }

        (bool success, bytes memory returnData) = tokenAddress.call(tokenCallData);
        require(success && (returnData.length == uint256(0) || abi.decode(returnData, (bool))), 'BURN_FAIL');

        if (tokenType == TokenType.InternalBurnable) {
            BurnableMintableCappedERC20(tokenAddress).burn(bytes32(0));
        }

        emit TokenSent(destinationChainId, symbol, amount);
    }

    /***********\
    |* Getters *|
    \***********/

    function allTokensFrozen() public view override returns (bool) {
        return getBool(KEY_ALL_TOKENS_FROZEN);
    }

    function implementation() public view override returns (address) {
        return getAddress(KEY_IMPLEMENTATION);
    }

    function tokenAddresses(string memory symbol) public view override returns (address) {
        return getAddress(_getTokenAddressKey(symbol));
    }

    function tokenFrozen(string memory symbol) public view override returns (bool) {
        return getBool(_getFreezeTokenKey(symbol));
    }

    function isCommandExecuted(bytes32 commandId) public view override returns (bool) {
        return getBool(_getIsCommandExecutedKey(commandId));
    }

    function destinationChainEnabled(uint256 destinationChainId) public view override returns (bool) {
        return getBool(_getDestinationChainKey(destinationChainId));
    }

    /*******************\
    |* Admin Functions *|
    \*******************/

    function setDestinationChain(uint256 destinationChainId, bool enabled) external override onlyAdmin {
        _setBool(_getDestinationChainKey(destinationChainId), enabled);
    }

    function freezeToken(string memory symbol) external override onlyAdmin {
        _setBool(_getFreezeTokenKey(symbol), true);

        emit TokenFrozen(symbol);
    }

    function unfreezeToken(string memory symbol) external override onlyAdmin {
        _setBool(_getFreezeTokenKey(symbol), false);

        emit TokenUnfrozen(symbol);
    }

    function freezeAllTokens() external override onlyAdmin {
        _setBool(KEY_ALL_TOKENS_FROZEN, true);

        emit AllTokensFrozen();
    }

    function unfreezeAllTokens() external override onlyAdmin {
        _setBool(KEY_ALL_TOKENS_FROZEN, false);

        emit AllTokensUnfrozen();
    }

    function upgrade(address newImplementation, bytes calldata setupParams) external override onlyAdmin {
        emit Upgraded(newImplementation);

        // AUDIT: If `newImplementation.setup` performs `selfdestruct`, it will result in the loss of _this_ implementation (thereby losing the gateway)
        //        if `upgrade` is entered within the context of _this_ implementation itself.
        if (setupParams.length > 0) {
            (bool success, ) = newImplementation.delegatecall(
                abi.encodeWithSelector(IAxelarGateway.setup.selector, setupParams)
            );
            require(success, 'SETUP_FAILED');
        }

        _setImplementation(newImplementation);
    }

    /**********************\
    |* Internal Functions *|
    \**********************/

    function _deployToken(
        string memory name,
        string memory symbol,
        uint8 decimals,
        uint256 cap,
        address tokenAddress
    ) internal {
        // Ensure that this symbol has not been taken.
        require(tokenAddresses(symbol) == address(0), 'TOKEN_EXIST');

        if (tokenAddress == address(0)) {
            // If token address is no specified, it indicates a request to deploy one.
            bytes32 salt = keccak256(abi.encodePacked(symbol));
            tokenAddress = address(new BurnableMintableCappedERC20{ salt: salt }(name, symbol, decimals, cap));
            _setTokenType(symbol, TokenType.InternalBurnableFrom);
        } else {
            // If token address is specified, ensure that there is a contact at the specified addressed.
            require(tokenAddress.code.length != uint256(0), 'NOT_TOKEN');
            // Mark that this symbol is an external token, which is needed to differentiate between operations on mint and burn.
            _setTokenType(symbol, TokenType.External);
        }

        _setTokenAddress(symbol, tokenAddress);

        emit TokenDeployed(symbol, tokenAddress);
    }

    function _mintToken(
        string memory symbol,
        address account,
        uint256 amount
    ) internal {
        address tokenAddress = tokenAddresses(symbol);
        require(tokenAddress != address(0), 'TOKEN_NOT_EXIST');

<<<<<<< HEAD
        if (_getTokenType(symbol) == TokenType.External) {
            IERC20(tokenAddress).transfer(account, amount);
=======
        if (_isTokenExternal(symbol)) {
            (bool success, bytes memory returnData) = tokenAddress.call(
                abi.encodeWithSelector(IERC20.transfer.selector, account, amount)
            );
            require(success && (returnData.length == uint256(0) || abi.decode(returnData, (bool))), 'MINT_FAIL');
>>>>>>> fa29b571
        } else {
            BurnableMintableCappedERC20(tokenAddress).mint(account, amount);
        }
    }

    function _burnToken(string memory symbol, bytes32 salt) internal {
        address tokenAddress = tokenAddresses(symbol);
        require(tokenAddress != address(0), 'TOKEN_NOT_EXIST');

        if (_getTokenType(symbol) == TokenType.External) {
            DepositHandler depositHandler = new DepositHandler{ salt: salt }();

            (bool success, bytes memory returnData) = depositHandler.execute(
                tokenAddress,
                abi.encodeWithSelector(
                    IERC20.transfer.selector,
                    address(this),
                    IERC20(tokenAddress).balanceOf(address(depositHandler))
                )
            );
            require(success && (returnData.length == uint256(0) || abi.decode(returnData, (bool))), 'BURN_FAIL');

            depositHandler.destroy(address(0));
        } else {
            BurnableMintableCappedERC20(tokenAddress).burn(salt);
        }
    }

    /********************\
    |* Pure Key Getters *|
    \********************/

    function _getTokenTypeKey(string memory symbol) internal pure returns (bytes32) {
        return keccak256(abi.encodePacked(PREFIX_TOKEN_TYPE, symbol));
    }

    function _getFreezeTokenKey(string memory symbol) internal pure returns (bytes32) {
        return keccak256(abi.encodePacked(PREFIX_TOKEN_FROZEN, symbol));
    }

    function _getTokenAddressKey(string memory symbol) internal pure returns (bytes32) {
        return keccak256(abi.encodePacked(PREFIX_TOKEN_ADDRESS, symbol));
    }

    function _getIsCommandExecutedKey(bytes32 commandId) internal pure returns (bytes32) {
        return keccak256(abi.encodePacked(PREFIX_COMMAND_EXECUTED, commandId));
    }

    function _getDestinationChainKey(uint256 destinationChainId) internal pure returns (bytes32) {
        return keccak256(abi.encodePacked(PREFIX_DESTINATION_CHAIN, destinationChainId));
    }

    /********************\
    |* Internal Getters *|
    \********************/

    function _getTokenType(string memory symbol) internal view returns (TokenType) {
        return TokenType(getUint(_getTokenTypeKey(symbol)));
    }

    function _getChainID() internal view returns (uint256 id) {
        assembly {
            id := chainid()
        }
    }

    /********************\
    |* Internal Setters *|
    \********************/

    function _setTokenType(string memory symbol, TokenType tokenType) internal {
        _setUint(_getTokenTypeKey(symbol), uint256(tokenType));
    }

    function _setTokenAddress(string memory symbol, address tokenAddress) internal {
        _setAddress(_getTokenAddressKey(symbol), tokenAddress);
    }

    function _setCommandExecuted(bytes32 commandId, bool executed) internal {
        _setBool(_getIsCommandExecutedKey(commandId), executed);
    }

    function _setImplementation(address newImplementation) internal {
        _setAddress(KEY_IMPLEMENTATION, newImplementation);
    }
}<|MERGE_RESOLUTION|>--- conflicted
+++ resolved
@@ -199,16 +199,11 @@
         address tokenAddress = tokenAddresses(symbol);
         require(tokenAddress != address(0), 'TOKEN_NOT_EXIST');
 
-<<<<<<< HEAD
         if (_getTokenType(symbol) == TokenType.External) {
-            IERC20(tokenAddress).transfer(account, amount);
-=======
-        if (_isTokenExternal(symbol)) {
             (bool success, bytes memory returnData) = tokenAddress.call(
                 abi.encodeWithSelector(IERC20.transfer.selector, account, amount)
             );
             require(success && (returnData.length == uint256(0) || abi.decode(returnData, (bool))), 'MINT_FAIL');
->>>>>>> fa29b571
         } else {
             BurnableMintableCappedERC20(tokenAddress).mint(account, amount);
         }
