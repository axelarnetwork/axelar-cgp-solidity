// SPDX-License-Identifier: MIT

pragma solidity 0.8.9;

interface IAxelarGateway {

    /**********\
    |* Events *|
    \**********/

    event TokenSent(address indexed sender, uint256 indexed destinationChainId, string indexed destinationAddress, string symbol, uint256 amount);

    event Executed(bytes32 indexed commandId);

    event TokenDeployed(string symbol, address tokenAddresses);

    event TokenFrozen(string indexed symbol);

    event TokenUnfrozen(string indexed symbol);

    event AllTokensFrozen();

    event AllTokensUnfrozen();

    event AccountBlacklisted(address indexed account);

    event AccountWhitelisted(address indexed account);

    event Upgraded(address indexed implementation);

<<<<<<< HEAD
    event ContractCallApproved(address indexed contractAddress, bytes32 indexed payloadHash);

    event ContractCallApprovedWithMint(address indexed contractAddress, bytes32 indexed payloadHash, address indexed token, uint256 amount);
=======
    /******************\
    |* Public Methods *|
    \******************/

    function sendToken(uint256 destinationChainId, string memory destinationAddress, string memory symbol, uint256 amount) external;
>>>>>>> 9a867bf6

    /***********\
    |* Getters *|
    \***********/

    function allTokensFrozen() external view returns (bool);

    function implementation() external view returns (address);

    function tokenAddresses(string memory symbol) external view returns (address);

    function tokenFrozen(string memory symbol) external view returns (bool);

    function isCommandExecuted(bytes32 commandId) external view returns (bool);

    function isContractCallApproved(address contractAddress, bytes32 payloadHash) external view returns (bool);

    function isContractCallApprovedWithMint(address contractAddress, bytes32 payloadHash, address token, uint256 amount) external view returns (bool);

    /*******************\
    |* Admin Functions *|
    \*******************/

    function freezeToken(string memory symbol) external;

    function unfreezeToken(string memory symbol) external;

    function freezeAllTokens() external;

    function unfreezeAllTokens() external;

    function upgrade(
        address newImplementation,
        bytes32 newImplementationCodeHash,
        bytes calldata setupParams
    ) external;

    /**********************\
    |* External Functions *|
    \**********************/

    function setup(bytes calldata params) external;

    function execute(bytes calldata input) external;
}<|MERGE_RESOLUTION|>--- conflicted
+++ resolved
@@ -14,6 +14,10 @@
 
     event TokenDeployed(string symbol, address tokenAddresses);
 
+    event ContractCallApproved(address indexed contractAddress, bytes32 indexed payloadHash);
+
+    event ContractCallApprovedWithMint(address indexed contractAddress, bytes32 indexed payloadHash, address indexed token, uint256 amount);
+
     event TokenFrozen(string indexed symbol);
 
     event TokenUnfrozen(string indexed symbol);
@@ -28,17 +32,11 @@
 
     event Upgraded(address indexed implementation);
 
-<<<<<<< HEAD
-    event ContractCallApproved(address indexed contractAddress, bytes32 indexed payloadHash);
-
-    event ContractCallApprovedWithMint(address indexed contractAddress, bytes32 indexed payloadHash, address indexed token, uint256 amount);
-=======
     /******************\
     |* Public Methods *|
     \******************/
 
     function sendToken(uint256 destinationChainId, string memory destinationAddress, string memory symbol, uint256 amount) external;
->>>>>>> 9a867bf6
 
     /***********\
     |* Getters *|
