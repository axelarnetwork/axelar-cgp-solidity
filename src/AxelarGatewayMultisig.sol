// SPDX-License-Identifier: MIT

pragma solidity 0.8.9;

import { IAxelarGatewayMultisig } from './interfaces/IAxelarGatewayMultisig.sol';

import { ECDSA } from './ECDSA.sol';
import { AxelarGateway } from './AxelarGateway.sol';

contract AxelarGatewayMultisig is IAxelarGatewayMultisig, AxelarGateway {
    // AUDIT: slot names should be prefixed with some standard string
    // AUDIT: constants should be literal and their derivation should be in comments
    bytes32 internal constant KEY_OWNER_EPOCH = keccak256('owner-epoch');

    bytes32 internal constant PREFIX_OWNER = keccak256('owner');
    bytes32 internal constant PREFIX_OWNER_COUNT = keccak256('owner-count');
    bytes32 internal constant PREFIX_OWNER_THRESHOLD = keccak256('owner-threshold');
    bytes32 internal constant PREFIX_IS_OWNER = keccak256('is-owner');

    bytes32 internal constant KEY_OPERATOR_EPOCH = keccak256('operator-epoch');

    bytes32 internal constant PREFIX_OPERATOR = keccak256('operator');
    bytes32 internal constant PREFIX_OPERATOR_COUNT = keccak256('operator-count');
    bytes32 internal constant PREFIX_OPERATOR_THRESHOLD = keccak256('operator-threshold');
    bytes32 internal constant PREFIX_IS_OPERATOR = keccak256('is-operator');

    function _isSortedAscAndContainsNoDuplicate(address[] memory accounts) internal pure returns (bool) {
        for (uint256 i; i < accounts.length - 1; ++i) {
            if (accounts[i] >= accounts[i + 1]) {
                return false;
            }
        }

        return true;
    }

    /************************\
    |* Owners Functionality *|
    \************************/

    /********************\
    |* Pure Key Getters *|
    \********************/

    function _getOwnerKey(uint256 ownerEpoch, uint256 index) internal pure returns (bytes32) {
        return keccak256(abi.encodePacked(PREFIX_OWNER, ownerEpoch, index));
    }

    function _getOwnerCountKey(uint256 ownerEpoch) internal pure returns (bytes32) {
        return keccak256(abi.encodePacked(PREFIX_OWNER_COUNT, ownerEpoch));
    }

    function _getOwnerThresholdKey(uint256 ownerEpoch) internal pure returns (bytes32) {
        return keccak256(abi.encodePacked(PREFIX_OWNER_THRESHOLD, ownerEpoch));
    }

    function _getIsOwnerKey(uint256 ownerEpoch, address account) internal pure returns (bytes32) {
        return keccak256(abi.encodePacked(PREFIX_IS_OWNER, ownerEpoch, account));
    }

    /***********\
    |* Getters *|
    \***********/

    function _ownerEpoch() internal view returns (uint256) {
        return getUint(KEY_OWNER_EPOCH);
    }

    function _getOwner(uint256 ownerEpoch, uint256 index) internal view returns (address) {
        return getAddress(_getOwnerKey(ownerEpoch, index));
    }

    function _getOwnerCount(uint256 ownerEpoch) internal view returns (uint256) {
        return getUint(_getOwnerCountKey(ownerEpoch));
    }

    function _getOwnerThreshold(uint256 ownerEpoch) internal view returns (uint256) {
        return getUint(_getOwnerThresholdKey(ownerEpoch));
    }

    function _isOwner(uint256 ownerEpoch, address account) internal view returns (bool) {
        return getBool(_getIsOwnerKey(ownerEpoch, account));
    }

    /// @dev Returns true if a sufficient quantity of `accounts` are owners within the last `OLD_KEY_RETENTION + 1` owner epochs (excluding the current one).
    function _areValidPreviousOwners(address[] memory accounts) internal view returns (bool) {
        uint256 ownerEpoch = _ownerEpoch();
        uint256 recentEpochs = OLD_KEY_RETENTION + uint256(1);
        uint256 lowerBoundOwnerEpoch = ownerEpoch > recentEpochs ? ownerEpoch - recentEpochs : uint256(0);

        --ownerEpoch;
        while (ownerEpoch > lowerBoundOwnerEpoch) {
            if (_areValidOwnersInEpoch(ownerEpoch--, accounts)) return true;
        }

        return false;
    }

    /// @dev Returns true if a sufficient quantity of `accounts` are owners in the `ownerEpoch`.
    function _areValidOwnersInEpoch(uint256 ownerEpoch, address[] memory accounts) internal view returns (bool) {
        uint256 threshold = _getOwnerThreshold(ownerEpoch);
        uint256 validSignerCount;

        for (uint256 i; i < accounts.length; i++) {
            if (_isOwner(ownerEpoch, accounts[i]) && ++validSignerCount >= threshold) return true;
        }

        return false;
    }

    /// @dev Returns the array of owners within the current `ownerEpoch`.
    function owners() public view override returns (address[] memory results) {
        uint256 ownerEpoch = _ownerEpoch();
        uint256 ownerCount = _getOwnerCount(ownerEpoch);
        results = new address[](ownerCount);

        for (uint256 i; i < ownerCount; i++) {
            results[i] = _getOwner(ownerEpoch, i);
        }
    }

    /***********\
    |* Setters *|
    \***********/

    function _setOwnerEpoch(uint256 ownerEpoch) internal {
        _setUint(KEY_OWNER_EPOCH, ownerEpoch);
    }

    function _setOwner(
        uint256 ownerEpoch,
        uint256 index,
        address account
    ) internal {
        require(account != address(0), 'ZERO_ADDR');
        _setAddress(_getOwnerKey(ownerEpoch, index), account);
    }

    function _setOwnerCount(uint256 ownerEpoch, uint256 ownerCount) internal {
        _setUint(_getOwnerCountKey(ownerEpoch), ownerCount);
    }

    function _setOwners(
        uint256 ownerEpoch,
        address[] memory accounts,
        uint256 threshold
    ) internal {
        uint256 accountLength = accounts.length;

        require(accountLength >= threshold, 'INV_OWNERS');
        require(threshold > uint256(0), 'INV_OWNER_THLD');

        _setOwnerThreshold(ownerEpoch, threshold);
        _setOwnerCount(ownerEpoch, accountLength);

        for (uint256 i; i < accountLength; i++) {
            address account = accounts[i];

            // Check that the account wasn't already set as an owner for this ownerEpoch.
            require(!_isOwner(ownerEpoch, account), 'DUP_OWNER');

            // Set this account as the i-th owner in this ownerEpoch (needed to we can get all the owners for `owners`).
            _setOwner(ownerEpoch, i, account);
            _setIsOwner(ownerEpoch, account, true);
        }
    }

    function _setOwnerThreshold(uint256 ownerEpoch, uint256 ownerThreshold) internal {
        _setUint(_getOwnerThresholdKey(ownerEpoch), ownerThreshold);
    }

    function _setIsOwner(
        uint256 ownerEpoch,
        address account,
        bool isOwner
    ) internal {
        _setBool(_getIsOwnerKey(ownerEpoch, account), isOwner);
    }

    /**************************\
    |* Operator Functionality *|
    \**************************/

    /********************\
    |* Pure Key Getters *|
    \********************/

    function _getOperatorKey(uint256 operatorEpoch, uint256 index) internal pure returns (bytes32) {
        return keccak256(abi.encodePacked(PREFIX_OPERATOR, operatorEpoch, index));
    }

    function _getOperatorCountKey(uint256 operatorEpoch) internal pure returns (bytes32) {
        return keccak256(abi.encodePacked(PREFIX_OPERATOR_COUNT, operatorEpoch));
    }

    function _getOperatorThresholdKey(uint256 operatorEpoch) internal pure returns (bytes32) {
        return keccak256(abi.encodePacked(PREFIX_OPERATOR_THRESHOLD, operatorEpoch));
    }

    function _getIsOperatorKey(uint256 operatorEpoch, address account) internal pure returns (bytes32) {
        return keccak256(abi.encodePacked(PREFIX_IS_OPERATOR, operatorEpoch, account));
    }

    /***********\
    |* Getters *|
    \***********/

    function _operatorEpoch() internal view returns (uint256) {
        return getUint(KEY_OPERATOR_EPOCH);
    }

    function _getOperator(uint256 operatorEpoch, uint256 index) internal view returns (address) {
        return getAddress(_getOperatorKey(operatorEpoch, index));
    }

    function _getOperatorCount(uint256 operatorEpoch) internal view returns (uint256) {
        return getUint(_getOperatorCountKey(operatorEpoch));
    }

    function _getOperatorThreshold(uint256 operatorEpoch) internal view returns (uint256) {
        return getUint(_getOperatorThresholdKey(operatorEpoch));
    }

    function _isOperator(uint256 operatorEpoch, address account) internal view returns (bool) {
        return getBool(_getIsOperatorKey(operatorEpoch, account));
    }

    /// @dev Returns true if a sufficient quantity of `accounts` are operator in the same `operatorEpoch`, within the last `OLD_KEY_RETENTION + 1` operator epochs.
    function _areValidRecentOperators(address[] memory accounts) internal view returns (bool) {
        uint256 operatorEpoch = _operatorEpoch();
        uint256 recentEpochs = OLD_KEY_RETENTION + uint256(1);
        uint256 lowerBoundOperatorEpoch = operatorEpoch > recentEpochs ? operatorEpoch - recentEpochs : uint256(0);

        while (operatorEpoch > lowerBoundOperatorEpoch) {
            if (_areValidOperatorsInEpoch(operatorEpoch--, accounts)) return true;
        }

        return false;
    }

    /// @dev Returns true if a sufficient quantity of `accounts` are operator in the `operatorEpoch`.
    function _areValidOperatorsInEpoch(uint256 operatorEpoch, address[] memory accounts) internal view returns (bool) {
        uint256 threshold = _getOperatorThreshold(operatorEpoch);
        uint256 validSignerCount;

        for (uint256 i; i < accounts.length; i++) {
            if (_isOperator(operatorEpoch, accounts[i]) && ++validSignerCount >= threshold) return true;
        }

        return false;
    }

    /// @dev Returns the array of operators within the current `operatorEpoch`.
    function operators() public view override returns (address[] memory results) {
        uint256 operatorEpoch = _operatorEpoch();
        uint256 operatorCount = _getOperatorCount(operatorEpoch);
        results = new address[](operatorCount);

        for (uint256 i; i < operatorCount; i++) {
            results[i] = _getOperator(operatorEpoch, i);
        }
    }

    /***********\
    |* Setters *|
    \***********/

    function _setOperatorEpoch(uint256 operatorEpoch) internal {
        _setUint(KEY_OPERATOR_EPOCH, operatorEpoch);
    }

    function _setOperator(
        uint256 operatorEpoch,
        uint256 index,
        address account
    ) internal {
        // AUDIT: Should have `require(account != address(0), 'ZERO_ADDR');` like Singlesig?
        _setAddress(_getOperatorKey(operatorEpoch, index), account);
    }

    function _setOperatorCount(uint256 operatorEpoch, uint256 operatorCount) internal {
        _setUint(_getOperatorCountKey(operatorEpoch), operatorCount);
    }

    function _setOperators(
        uint256 operatorEpoch,
        address[] memory accounts,
        uint256 threshold
    ) internal {
        uint256 accountLength = accounts.length;

        require(accountLength >= threshold, 'INV_OPERATORS');
        require(threshold > uint256(0), 'INV_OPERATOR_THLD');

        _setOperatorThreshold(operatorEpoch, threshold);
        _setOperatorCount(operatorEpoch, accountLength);

        for (uint256 i; i < accountLength; i++) {
            address account = accounts[i];

            // Check that the account wasn't already set as an operator for this operatorEpoch.
            require(!_isOperator(operatorEpoch, account), 'DUP_OPERATOR');

            // Set this account as the i-th operator in this operatorEpoch (needed to we can get all the operators for `operators`).
            _setOperator(operatorEpoch, i, account);
            _setIsOperator(operatorEpoch, account, true);
        }
    }

    function _setOperatorThreshold(uint256 operatorEpoch, uint256 operatorThreshold) internal {
        _setUint(_getOperatorThresholdKey(operatorEpoch), operatorThreshold);
    }

    function _setIsOperator(
        uint256 operatorEpoch,
        address account,
        bool isOperator
    ) internal {
        _setBool(_getIsOperatorKey(operatorEpoch, account), isOperator);
    }

    /**********************\
    |* Self Functionality *|
    \**********************/

    function deployToken(bytes calldata params) external onlySelf {
        (string memory name, string memory symbol, uint8 decimals, uint256 cap, address tokenAddr) = abi.decode(
            params,
            (string, string, uint8, uint256, address)
        );

        _deployToken(name, symbol, decimals, cap, tokenAddr);
    }

    function mintToken(bytes calldata params) external onlySelf {
        (string memory symbol, address account, uint256 amount) = abi.decode(params, (string, address, uint256));

        _mintToken(symbol, account, amount);
    }

    function burnToken(bytes calldata params) external onlySelf {
        (string memory symbol, bytes32 salt) = abi.decode(params, (string, bytes32));

        _burnToken(symbol, salt);
    }

    function transferOwnership(bytes calldata params) external onlySelf {
        (address[] memory newOwners, uint256 newThreshold) = abi.decode(params, (address[], uint256));

        uint256 ownerEpoch = _ownerEpoch();

        emit OwnershipTransferred(owners(), _getOwnerThreshold(ownerEpoch), newOwners, newThreshold);

        _setOwnerEpoch(++ownerEpoch);
        _setOwners(ownerEpoch, newOwners, newThreshold);
    }

    function transferOperatorship(bytes calldata params) external onlySelf {
        (address[] memory newOperators, uint256 newThreshold) = abi.decode(params, (address[], uint256));

        uint256 ownerEpoch = _ownerEpoch();

        emit OperatorshipTransferred(operators(), _getOperatorThreshold(ownerEpoch), newOperators, newThreshold);

        uint256 operatorEpoch = _operatorEpoch();
        _setOperatorEpoch(++operatorEpoch);
        _setOperators(operatorEpoch, newOperators, newThreshold);
    }

    /**************************\
    |* External Functionality *|
    \**************************/

    function setup(bytes calldata params) external override {
        // Prevent setup from being called on a non-proxy (the implementation).
        require(implementation() != address(0), 'NOT_PROXY');

        (
            address[] memory adminAddresses,
            uint256 adminThreshold,
            address[] memory ownerAddresses,
            uint256 ownerThreshold,
            address[] memory operatorAddresses,
            uint256 operatorThreshold
        ) = abi.decode(params, (address[], uint256, address[], uint256, address[], uint256));

        uint256 adminEpoch = _adminEpoch() + uint256(1);
        _setAdminEpoch(adminEpoch);
        _setAdmins(adminEpoch, adminAddresses, adminThreshold);

        uint256 ownerEpoch = _ownerEpoch() + uint256(1);
        _setOwnerEpoch(ownerEpoch);
        _setOwners(ownerEpoch, ownerAddresses, ownerThreshold);

        uint256 operatorEpoch = _operatorEpoch() + uint256(1);
        _setOperatorEpoch(operatorEpoch);
        _setOperators(operatorEpoch, operatorAddresses, operatorThreshold);

        emit OwnershipTransferred(new address[](uint256(0)), uint256(0), ownerAddresses, ownerThreshold);
        emit OperatorshipTransferred(new address[](uint256(0)), uint256(0), operatorAddresses, operatorThreshold);
    }

    function execute(bytes calldata input) external override {
        (bytes memory data, bytes[] memory signatures) = abi.decode(input, (bytes, bytes[]));

        _execute(data, signatures);
    }

    function _execute(bytes memory data, bytes[] memory signatures) internal {
        uint256 signatureCount = signatures.length;

        address[] memory signers = new address[](signatureCount);

        for (uint256 i; i < signatureCount; i++) {
            signers[i] = ECDSA.recover(ECDSA.toEthSignedMessageHash(keccak256(data)), signatures[i]);
        }

        (
            uint256 chainId,
            Role signersRole,
            bytes32[] memory commandIds,
            string[] memory commands,
            bytes[] memory params
        ) = abi.decode(data, (uint256, Role, bytes32[], string[], bytes[]));

        require(chainId == block.chainid, 'INV_CHAIN');
<<<<<<< HEAD
        require(!_containsDuplicates(signers), 'DUP_SIGNERS');
=======
        require(_isSortedAscAndContainsNoDuplicate(signers), 'DUP_SIGNERS');
>>>>>>> c6a541a9

        uint256 commandsLength = commandIds.length;

        require(commandsLength == commands.length && commandsLength == params.length, 'INV_CMDS');

        bool areValidCurrentOwners;
        bool areValidRecentOwners;
        bool areValidRecentOperators;

        if (signersRole == Role.Owner) {
            areValidCurrentOwners = _areValidOwnersInEpoch(_ownerEpoch(), signers);
            areValidRecentOwners = areValidCurrentOwners || _areValidPreviousOwners(signers);
        } else if (signersRole == Role.Operator) {
            areValidRecentOperators = _areValidRecentOperators(signers);
        }

        for (uint256 i; i < commandsLength; i++) {
            bytes32 commandId = commandIds[i];

            if (isCommandExecuted(commandId)) continue; /* Ignore if duplicate commandId received */

            bytes4 commandSelector;
            bytes32 commandHash = keccak256(abi.encodePacked(commands[i]));

            if (commandHash == SELECTOR_DEPLOY_TOKEN) {
                if (!areValidRecentOwners) continue;

                commandSelector = AxelarGatewayMultisig.deployToken.selector;
            } else if (commandHash == SELECTOR_MINT_TOKEN) {
                if (!areValidRecentOperators && !areValidRecentOwners) continue;

                commandSelector = AxelarGatewayMultisig.mintToken.selector;
            } else if (commandHash == SELECTOR_BURN_TOKEN) {
                if (!areValidRecentOperators && !areValidRecentOwners) continue;

                commandSelector = AxelarGatewayMultisig.burnToken.selector;
            } else if (commandHash == SELECTOR_TRANSFER_OWNERSHIP) {
                if (!areValidCurrentOwners) continue;

                commandSelector = AxelarGatewayMultisig.transferOwnership.selector;
            } else if (commandHash == SELECTOR_TRANSFER_OPERATORSHIP) {
                if (!areValidCurrentOwners) continue;

                commandSelector = AxelarGatewayMultisig.transferOperatorship.selector;
            } else {
                continue; /* Ignore if unknown command received */
            }

            // Prevent a re-entrancy from executing this command before it can be marked as successful.
            _setCommandExecuted(commandId, true);
            (bool success, ) = address(this).call(abi.encodeWithSelector(commandSelector, params[i]));
            _setCommandExecuted(commandId, success);

            if (success) {
                emit Executed(commandId);
            }
        }
    }
}<|MERGE_RESOLUTION|>--- conflicted
+++ resolved
@@ -424,11 +424,7 @@
         ) = abi.decode(data, (uint256, Role, bytes32[], string[], bytes[]));
 
         require(chainId == block.chainid, 'INV_CHAIN');
-<<<<<<< HEAD
-        require(!_containsDuplicates(signers), 'DUP_SIGNERS');
-=======
         require(_isSortedAscAndContainsNoDuplicate(signers), 'DUP_SIGNERS');
->>>>>>> c6a541a9
 
         uint256 commandsLength = commandIds.length;
 
