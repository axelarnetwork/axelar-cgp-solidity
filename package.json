{
  "name": "ethereum-bridge-contracts",
  "version": "1.0.0",
  "description": "Ethereum Smart Contracts for Axelar Network",
  "main": "index.js",
  "scripts": {
    "test": "mocha",
<<<<<<< HEAD
=======
    "test-evm-versions": "bash test/test-evm-versions.bash",
>>>>>>> c6a541a9
    "build:prod": "rm -rf build && waffle waffle-prod.json",
    "build:dev": "rm -rf build && waffle waffle-dev.json",
    "lint": "solhint 'src/**/*.sol' && eslint 'test/**/*.js'",
    "prettier": "prettier --write 'test/*.js' && prettier --write 'src/*.sol'"
  },
  "repository": {
    "type": "git",
    "url": "git+https://github.com/axelarnetwork/ethereum-bridge.git"
  },
  "keywords": [
    "ethereum",
    "axelar"
  ],
  "author": "axelar-network",
  "license": "ISC",
  "bugs": {
    "url": "https://github.com/axelarnetwork/ethereum-bridge/issues"
  },
  "homepage": "https://github.com/axelarnetwork/ethereum-bridge#readme",
  "dependencies": {
    "ethereum-waffle": "^3.4.0",
    "lodash": "^4.17.21"
  },
  "devDependencies": {
    "chai": "^4.3.4",
    "eslint": "^8.4.1",
    "eslint-config-richardpringle": "^2.0.0",
    "ethers": "^5.5.2",
    "mocha": "^9.1.3",
    "prettier": "^2.5.1",
    "prettier-plugin-solidity": "^1.0.0-beta.19",
    "solhint": "^3.3.6"
  },
  "engines": {
    "node": ">=14"
  }
}<|MERGE_RESOLUTION|>--- conflicted
+++ resolved
@@ -5,10 +5,7 @@
   "main": "index.js",
   "scripts": {
     "test": "mocha",
-<<<<<<< HEAD
-=======
     "test-evm-versions": "bash test/test-evm-versions.bash",
->>>>>>> c6a541a9
     "build:prod": "rm -rf build && waffle waffle-prod.json",
     "build:dev": "rm -rf build && waffle waffle-dev.json",
     "lint": "solhint 'src/**/*.sol' && eslint 'test/**/*.js'",
