--- conflicted
+++ resolved
@@ -33,11 +33,7 @@
   },
   "homepage": "https://github.com/axelarnetwork/axelar-cgp-solidity#readme",
   "dependencies": {
-<<<<<<< HEAD
-    "@axelar-network/axelar-gmp-sdk-solidity": "0.0.0-snapshot.caeff04"
-=======
     "@axelar-network/axelar-gmp-sdk-solidity": "6.0.4"
->>>>>>> a9c26903
   },
   "devDependencies": {
     "@0xpolygonhermez/zkevm-commonjs": "github:0xpolygonhermez/zkevm-commonjs#v1.0.0",
