{
  "name": "ethereum-bridge-contracts",
  "version": "1.0.0",
  "description": "Ethereum Smart Contracts for Axelar Network",
  "main": "index.js",
  "scripts": {
    "test": "mocha",
<<<<<<< HEAD
    "test-evm-versions": "bash test/test-evm-versions.bash",
    "build": "rm -rf build && waffle",
=======
    "build:prod": "rm -rf build && waffle waffle-prod.json",
    "build:dev": "rm -rf build && waffle waffle-dev.json",
>>>>>>> d62c50c8
    "lint": "solhint 'src/**/*.sol' && eslint 'test/**/*.js'",
    "prettier": "prettier --write 'test/*.js' && prettier --write 'src/*.sol'"
  },
  "repository": {
    "type": "git",
    "url": "git+https://github.com/axelarnetwork/ethereum-bridge.git"
  },
  "keywords": [
    "ethereum",
    "axelar"
  ],
  "author": "axelar-network",
  "license": "ISC",
  "bugs": {
    "url": "https://github.com/axelarnetwork/ethereum-bridge/issues"
  },
  "homepage": "https://github.com/axelarnetwork/ethereum-bridge#readme",
  "dependencies": {
    "ethereum-waffle": "^3.4.0",
    "lodash": "^4.17.21"
  },
  "devDependencies": {
    "chai": "^4.3.4",
    "eslint": "^8.4.1",
    "eslint-config-richardpringle": "^2.0.0",
    "ethers": "^5.5.2",
    "mocha": "^9.1.3",
    "prettier": "^2.5.1",
    "prettier-plugin-solidity": "^1.0.0-beta.19",
    "solhint": "^3.3.6"
  },
  "engines": {
    "node": ">=14"
  }
}<|MERGE_RESOLUTION|>--- conflicted
+++ resolved
@@ -5,13 +5,9 @@
   "main": "index.js",
   "scripts": {
     "test": "mocha",
-<<<<<<< HEAD
     "test-evm-versions": "bash test/test-evm-versions.bash",
-    "build": "rm -rf build && waffle",
-=======
     "build:prod": "rm -rf build && waffle waffle-prod.json",
     "build:dev": "rm -rf build && waffle waffle-dev.json",
->>>>>>> d62c50c8
     "lint": "solhint 'src/**/*.sol' && eslint 'test/**/*.js'",
     "prettier": "prettier --write 'test/*.js' && prettier --write 'src/*.sol'"
   },
