// SPDX-License-Identifier: MIT

pragma solidity ^0.8.0;

/**
 * @title IMultisigBase Interface
 * @notice An interface defining the base operations for a multisignature contract.
 */
interface IMultisigBase {
    error NotSigner();
    error AlreadyVoted();
    error InvalidSigners();
    error InvalidSignerThreshold();
    error DuplicateSigner(address account);

    /**********\
    |* Events *|
    \**********/

    event MultisigOperationExecuted(bytes32 indexed operationHash);

    event SignersRotated(address[] newAccounts, uint256 newThreshold);

    /***********\
    |* Getters *|
    \***********/

    /**
     * @notice Gets the current epoch.
     * @return uint The current epoch
     */
    function signerEpoch() external view returns (uint256);

<<<<<<< HEAD
    /**
     * @notice Gets the threshold of signers required for a given epoch.
     * @param epoch The epoch to get the threshold for
     * @return uint The threshold for the given epoch
     */
    function signerThreshold(uint256 epoch) external view returns (uint256);

    /**
     * @notice Gets the array of signers for a given epoch.
     * @param epoch The epoch to get the signers for
     * @return array of signers for the given epoch
     */
    function signerAccounts(uint256 epoch) external view returns (address[] memory);
=======
    function signerThreshold() external view returns (uint256);

    function signerAccounts() external view returns (address[] memory);
>>>>>>> e8ab561f

    /***********\
    |* Setters *|
    \***********/

<<<<<<< HEAD
    /**
     * @notice Update the signers and threshold for the multisig contract.
     * @param newAccounts The array of new signers
     * @param newThreshold The new threshold of signers required
     */
    function rotateSigners(address[] memory newAccounts, uint256 newThreshold) external payable;
=======
    function rotateSigners(address[] memory newAccounts, uint256 newThreshold) external;
>>>>>>> e8ab561f
}<|MERGE_RESOLUTION|>--- conflicted
+++ resolved
@@ -31,38 +31,28 @@
      */
     function signerEpoch() external view returns (uint256);
 
-<<<<<<< HEAD
     /**
      * @notice Gets the threshold of signers required for a given epoch.
      * @param epoch The epoch to get the threshold for
      * @return uint The threshold for the given epoch
      */
-    function signerThreshold(uint256 epoch) external view returns (uint256);
+    function signerThreshold() external view returns (uint256);
 
     /**
      * @notice Gets the array of signers for a given epoch.
      * @param epoch The epoch to get the signers for
      * @return array of signers for the given epoch
      */
-    function signerAccounts(uint256 epoch) external view returns (address[] memory);
-=======
-    function signerThreshold() external view returns (uint256);
-
     function signerAccounts() external view returns (address[] memory);
->>>>>>> e8ab561f
 
     /***********\
     |* Setters *|
     \***********/
 
-<<<<<<< HEAD
     /**
      * @notice Update the signers and threshold for the multisig contract.
      * @param newAccounts The array of new signers
      * @param newThreshold The new threshold of signers required
      */
-    function rotateSigners(address[] memory newAccounts, uint256 newThreshold) external payable;
-=======
     function rotateSigners(address[] memory newAccounts, uint256 newThreshold) external;
->>>>>>> e8ab561f
 }