// SPDX-License-Identifier: MIT

pragma solidity 0.8.9;

interface IAxelarGateway {
    /**********\
    |* Errors *|
    \**********/

    error NotSelf();
    error NotProxy();
    error InvalidCodeHash();
    error SetupFailed();
    error InvalidAuthModule();
    error InvalidTokenDeployer();
    error InvalidAmount();
    error InvalidChainId();
    error InvalidCommands();
    error TokenDoesNotExist(string symbol);
    error TokenAlreadyExists(string symbol);
    error TokenDeployFailed(string symbol);
    error TokenContractDoesNotExist(address token);
    error BurnFailed(string symbol);
    error MintFailed(string symbol);

    /**********\
    |* Events *|
    \**********/

    event TokenSent(address indexed sender, string destinationChain, string destinationAddress, string symbol, uint256 amount);

    event ContractCall(
        address indexed sender,
        string destinationChain,
        string destinationContractAddress,
        bytes32 indexed payloadHash,
        bytes payload
    );

    event ContractCallWithToken(
        address indexed sender,
        string destinationChain,
        string destinationContractAddress,
        bytes32 indexed payloadHash,
        bytes payload,
        string symbol,
        uint256 amount
    );

    event Executed(bytes32 indexed commandId);

    event TokenDeployed(string symbol, address tokenAddresses);

    event ContractCallApproved(
        bytes32 indexed commandId,
        string sourceChain,
        string sourceAddress,
        address indexed contractAddress,
        bytes32 indexed payloadHash,
        bytes32 sourceTxHash,
        uint256 sourceEventIndex
    );

    event ContractCallApprovedWithMint(
        bytes32 indexed commandId,
        string sourceChain,
        string sourceAddress,
        address indexed contractAddress,
        bytes32 indexed payloadHash,
        string symbol,
        uint256 amount,
        bytes32 sourceTxHash,
        uint256 sourceEventIndex
    );

<<<<<<< HEAD
    event OperatorshipTransferred(address indexed authModule, bytes transferData);
=======
    event TokenDailyMintLimitUpdated(string symbol, uint256 limit);
>>>>>>> e30c983a

    event Upgraded(address indexed implementation);

    /********************\
    |* Public Functions *|
    \********************/

    function sendToken(
        string calldata destinationChain,
        string calldata destinationAddress,
        string calldata symbol,
        uint256 amount
    ) external;

    function callContract(
        string calldata destinationChain,
        string calldata contractAddress,
        bytes calldata payload
    ) external;

    function callContractWithToken(
        string calldata destinationChain,
        string calldata contractAddress,
        bytes calldata payload,
        string calldata symbol,
        uint256 amount
    ) external;

    function isContractCallApproved(
        bytes32 commandId,
        string calldata sourceChain,
        string calldata sourceAddress,
        address contractAddress,
        bytes32 payloadHash
    ) external view returns (bool);

    function isContractCallAndMintApproved(
        bytes32 commandId,
        string calldata sourceChain,
        string calldata sourceAddress,
        address contractAddress,
        bytes32 payloadHash,
        string calldata symbol,
        uint256 amount
    ) external view returns (bool);

    function validateContractCall(
        bytes32 commandId,
        string calldata sourceChain,
        string calldata sourceAddress,
        bytes32 payloadHash
    ) external returns (bool);

    function validateContractCallAndMint(
        bytes32 commandId,
        string calldata sourceChain,
        string calldata sourceAddress,
        bytes32 payloadHash,
        string calldata symbol,
        uint256 amount
    ) external returns (bool);

    /***********\
    |* Getters *|
    \***********/

    function tokenDailyMintLimit(string memory symbol) external view returns (uint256);

    function tokenDailyMintAmount(string memory symbol) external view returns (uint256);

    function allTokensFrozen() external view returns (bool);

    function implementation() external view returns (address);

    function tokenAddresses(string memory symbol) external view returns (address);

    function tokenFrozen(string memory symbol) external view returns (bool);

    function isCommandExecuted(bytes32 commandId) external view returns (bool);

    function adminEpoch() external view returns (uint256);

    function adminThreshold(uint256 epoch) external view returns (uint256);

    function admins(uint256 epoch) external view returns (address[] memory);

    /*******************\
    |* Admin Functions *|
    \*******************/

    function setTokenDailyMintLimits(string[] calldata symbols, uint256[] calldata limits) external;

    function upgrade(
        address newImplementation,
        bytes32 newImplementationCodeHash,
        bytes calldata setupParams
    ) external;

    /**********************\
    |* External Functions *|
    \**********************/

    function setup(bytes calldata params) external;

    function execute(bytes calldata input) external;
}<|MERGE_RESOLUTION|>--- conflicted
+++ resolved
@@ -22,6 +22,8 @@
     error TokenContractDoesNotExist(address token);
     error BurnFailed(string symbol);
     error MintFailed(string symbol);
+    error InvalidSetDailyMintLimitsParams();
+    error ExceedDailyMintLimit(string symbol);
 
     /**********\
     |* Events *|
@@ -73,11 +75,9 @@
         uint256 sourceEventIndex
     );
 
-<<<<<<< HEAD
+    event TokenDailyMintLimitUpdated(string symbol, uint256 limit);
+
     event OperatorshipTransferred(address indexed authModule, bytes transferData);
-=======
-    event TokenDailyMintLimitUpdated(string symbol, uint256 limit);
->>>>>>> e30c983a
 
     event Upgraded(address indexed implementation);
 
