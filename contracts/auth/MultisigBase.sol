--- conflicted
+++ resolved
@@ -26,24 +26,9 @@
     // uint256 is for epoch, bytes32 for vote topic hash
     mapping(uint256 => mapping(bytes32 => Voting)) public votingPerTopic;
 
-<<<<<<< HEAD
     /**
      * @notice Modifier to ensure the caller is a signer
      * @dev Keeps track of votes for each operation and resets the vote count if the operation is executed.
-     * Given the early void return, this modifier should be used with care on functions that return data.
-     */
-    modifier onlySigners() {
-        uint256 epoch = signerEpoch;
-        Signers storage signers = signersPerEpoch[epoch];
-=======
-    constructor(address[] memory accounts, uint256 threshold) {
-        _rotateSigners(accounts, threshold);
-    }
->>>>>>> e8ab561f
-
-    /**
-     * @notice Checks that the sender is a signer
-     * @dev If the sender is not a signer, the function returns without executing the function body
      * @dev Given the early void return, this modifier should be used with care on functions that return data.
      */
     modifier onlySigners() {
@@ -85,33 +70,22 @@
     |* Public Getters *|
     \******************/
 
-<<<<<<< HEAD
     /**
-     * @notice Returns the signer threshold for a given `epoch`.
+     * @notice Returns the signer threshold for a given `epoch`
      * @param epoch The epoch to get the threshold for
      * @return uint The signer threshold for the given epoch
      */
-    function signerThreshold(uint256 epoch) external view override returns (uint256) {
-        return signersPerEpoch[epoch].threshold;
-    }
-
-    /**
-     * @notice Returns an array of signers for a given `epoch`.
-     * @param epoch The epoch to get the signers for
-     * @return array of signer addresses for the given epoch
-     */
-    function signerAccounts(uint256 epoch) external view override returns (address[] memory) {
-        return signersPerEpoch[epoch].accounts;
-=======
-    /// @dev Returns the signer threshold for a given `epoch`.
     function signerThreshold() external view override returns (uint256) {
         return signers.threshold;
     }
 
-    /// @dev Returns the array of signers within a given `epoch`.
+    /**
+     * @notice Returns an array of signers for a given `epoch`
+     * @param epoch The epoch to get the signers for
+     * @return array of signer addresses for the given epoch
+     */
     function signerAccounts() external view override returns (address[] memory) {
         return signers.accounts;
->>>>>>> e8ab561f
     }
 
     /***********\
@@ -119,22 +93,13 @@
     \***********/
 
     /**
-<<<<<<< HEAD
      * @notice Rotate the signers for the multisig
-     * @dev Updates the current set of signers and threshold and increments the `epoch`. This function is protected
-     * by the onlySigners modifier.
+     * @dev Updates the current set of signers and threshold and increments the `epoch`
+     * @dev This function is protected by the onlySigners modifier
      * @param newAccounts Address array of the new signers
      * @param newThreshold The new signature threshold for executing operations
      */
     function rotateSigners(address[] memory newAccounts, uint256 newThreshold) external payable virtual onlySigners {
-=======
-     * @notice Rotates the signers
-     * @dev This function can only be called by a signer
-     * @param newAccounts The new signers
-     * @param newThreshold The new threshold
-     */
-    function rotateSigners(address[] memory newAccounts, uint256 newThreshold) external virtual onlySigners {
->>>>>>> e8ab561f
         _rotateSigners(newAccounts, newThreshold);
     }
 
