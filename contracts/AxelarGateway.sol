// SPDX-License-Identifier: MIT

pragma solidity 0.8.9;

import { SafeTokenCall, SafeTokenTransfer, SafeTokenTransferFrom } from '@axelar-network/axelar-gmp-sdk-solidity/contracts/utils/SafeTransfer.sol';
import { IERC20 } from '@axelar-network/axelar-gmp-sdk-solidity/contracts/interfaces/IERC20.sol';
import { IAxelarGateway } from './interfaces/IAxelarGateway.sol';
import { IGovernable } from './interfaces/IGovernable.sol';
import { IAxelarAuth } from './interfaces/IAxelarAuth.sol';
import { IBurnableMintableCappedERC20 } from './interfaces/IBurnableMintableCappedERC20.sol';
import { ITokenDeployer } from './interfaces/ITokenDeployer.sol';

import { ECDSA } from './ECDSA.sol';
import { DepositHandler } from './DepositHandler.sol';
import { EternalStorage } from './EternalStorage.sol';

<<<<<<< HEAD
contract AxelarGateway is IAxelarGateway, EternalStorage {
=======
contract AxelarGateway is IAxelarGateway, IGovernable, AdminMultisigBase {
>>>>>>> d200343d
    using SafeTokenCall for IERC20;
    using SafeTokenTransfer for IERC20;
    using SafeTokenTransferFrom for IERC20;

    enum TokenType {
        InternalBurnable,
        InternalBurnableFrom,
        External
    }

    /// @dev Removed slots; Should avoid re-using
    // bytes32 internal constant KEY_ALL_TOKENS_FROZEN = keccak256('all-tokens-frozen');
    // bytes32 internal constant PREFIX_TOKEN_FROZEN = keccak256('token-frozen');

    /// @dev Storage slot with the address of the current implementation. `keccak256('eip1967.proxy.implementation') - 1`.
    bytes32 internal constant KEY_IMPLEMENTATION = bytes32(0x360894a13ba1a3210667c828492db98dca3e2076cc3735a920a3ca505d382bbc);

    /// @dev Storage slot with the address of the current governance. `keccak256('governance') - 1`.
    bytes32 internal constant KEY_GOVERNANCE = bytes32(0xabea6fd3db56a6e6d0242111b43ebb13d1c42709651c032c7894962023a1f909);

    /// @dev Storage slot with the address of the current governance. `keccak256('mint-limiter') - 1`.
    bytes32 internal constant KEY_MINT_LIMITER = bytes32(0x627f0c11732837b3240a2de89c0b6343512886dd50978b99c76a68c6416a4d92);

    // AUDIT: slot names should be prefixed with some standard string
    bytes32 internal constant PREFIX_COMMAND_EXECUTED = keccak256('command-executed');
    bytes32 internal constant PREFIX_TOKEN_ADDRESS = keccak256('token-address');
    bytes32 internal constant PREFIX_TOKEN_TYPE = keccak256('token-type');
    bytes32 internal constant PREFIX_CONTRACT_CALL_APPROVED = keccak256('contract-call-approved');
    bytes32 internal constant PREFIX_CONTRACT_CALL_APPROVED_WITH_MINT = keccak256('contract-call-approved-with-mint');
    bytes32 internal constant PREFIX_TOKEN_MINT_LIMIT = keccak256('token-mint-limit');
    bytes32 internal constant PREFIX_TOKEN_MINT_AMOUNT = keccak256('token-mint-amount');

    bytes32 internal constant SELECTOR_BURN_TOKEN = keccak256('burnToken');
    bytes32 internal constant SELECTOR_DEPLOY_TOKEN = keccak256('deployToken');
    bytes32 internal constant SELECTOR_MINT_TOKEN = keccak256('mintToken');
    bytes32 internal constant SELECTOR_APPROVE_CONTRACT_CALL = keccak256('approveContractCall');
    bytes32 internal constant SELECTOR_APPROVE_CONTRACT_CALL_WITH_MINT = keccak256('approveContractCallWithMint');
    bytes32 internal constant SELECTOR_TRANSFER_OPERATORSHIP = keccak256('transferOperatorship');

    // solhint-disable-next-line var-name-mixedcase
    address internal immutable AUTH_MODULE;
    // solhint-disable-next-line var-name-mixedcase
    address internal immutable GOVERNANCE;
    // solhint-disable-next-line var-name-mixedcase
    address internal immutable TOKEN_DEPLOYER_IMPLEMENTATION;

    constructor(
        address authModule_,
        address governance_,
        address tokenDeployerImplementation_
    ) {
        if (authModule_.code.length == 0) revert InvalidAuthModule();
        if (governance_ == address(0)) revert InvalidGovernance();
        if (tokenDeployerImplementation_.code.length == 0) revert InvalidTokenDeployer();

        AUTH_MODULE = authModule_;
        GOVERNANCE = governance_;
        TOKEN_DEPLOYER_IMPLEMENTATION = tokenDeployerImplementation_;
    }

    modifier onlySelf() {
        if (msg.sender != address(this)) revert NotSelf();

        _;
    }

    modifier onlyGovernance() {
<<<<<<< HEAD
        if (msg.sender != GOVERNANCE) revert NotGovernance();
=======
        if (msg.sender != getAddress(KEY_GOVERNANCE)) revert NotGovernance();

        _;
    }

    /*
     * @dev Reverts with an error if the sender is not the mint limiter or governance.
     */
    modifier onlyMintLimiter() {
        if (msg.sender != getAddress(KEY_MINT_LIMITER) && msg.sender != getAddress(KEY_GOVERNANCE)) revert NotMintLimiter();
>>>>>>> d200343d

        _;
    }

    /******************\
    |* Public Methods *|
    \******************/

    function sendToken(
        string calldata destinationChain,
        string calldata destinationAddress,
        string calldata symbol,
        uint256 amount
    ) external {
        _burnTokenFrom(msg.sender, symbol, amount);
        emit TokenSent(msg.sender, destinationChain, destinationAddress, symbol, amount);
    }

    function callContract(
        string calldata destinationChain,
        string calldata destinationContractAddress,
        bytes calldata payload
    ) external {
        emit ContractCall(msg.sender, destinationChain, destinationContractAddress, keccak256(payload), payload);
    }

    function callContractWithToken(
        string calldata destinationChain,
        string calldata destinationContractAddress,
        bytes calldata payload,
        string calldata symbol,
        uint256 amount
    ) external {
        _burnTokenFrom(msg.sender, symbol, amount);
        emit ContractCallWithToken(msg.sender, destinationChain, destinationContractAddress, keccak256(payload), payload, symbol, amount);
    }

    function isContractCallApproved(
        bytes32 commandId,
        string calldata sourceChain,
        string calldata sourceAddress,
        address contractAddress,
        bytes32 payloadHash
    ) external view override returns (bool) {
        return getBool(_getIsContractCallApprovedKey(commandId, sourceChain, sourceAddress, contractAddress, payloadHash));
    }

    function isContractCallAndMintApproved(
        bytes32 commandId,
        string calldata sourceChain,
        string calldata sourceAddress,
        address contractAddress,
        bytes32 payloadHash,
        string calldata symbol,
        uint256 amount
    ) external view override returns (bool) {
        return
            getBool(
                _getIsContractCallApprovedWithMintKey(commandId, sourceChain, sourceAddress, contractAddress, payloadHash, symbol, amount)
            );
    }

    function validateContractCall(
        bytes32 commandId,
        string calldata sourceChain,
        string calldata sourceAddress,
        bytes32 payloadHash
    ) external override returns (bool valid) {
        bytes32 key = _getIsContractCallApprovedKey(commandId, sourceChain, sourceAddress, msg.sender, payloadHash);
        valid = getBool(key);
        if (valid) _setBool(key, false);
    }

    function validateContractCallAndMint(
        bytes32 commandId,
        string calldata sourceChain,
        string calldata sourceAddress,
        bytes32 payloadHash,
        string calldata symbol,
        uint256 amount
    ) external override returns (bool valid) {
        bytes32 key = _getIsContractCallApprovedWithMintKey(commandId, sourceChain, sourceAddress, msg.sender, payloadHash, symbol, amount);
        valid = getBool(key);
        if (valid) {
            // Prevent re-entrance
            _setBool(key, false);
            _mintToken(symbol, msg.sender, amount);
        }
    }

    /***********\
    |* Getters *|
    \***********/

    function authModule() public view override returns (address) {
        return AUTH_MODULE;
    }

<<<<<<< HEAD
    function governance() public view returns (address) {
        return GOVERNANCE;
=======
    function governance() public view override returns (address) {
        return getAddress(KEY_GOVERNANCE);
    }

    function mintLimiter() public view override returns (address) {
        return getAddress(KEY_MINT_LIMITER);
>>>>>>> d200343d
    }

    function tokenDeployer() public view returns (address) {
        return TOKEN_DEPLOYER_IMPLEMENTATION;
    }

    function tokenMintLimit(string memory symbol) public view override returns (uint256) {
        return getUint(_getTokenMintLimitKey(symbol));
    }

    function tokenMintAmount(string memory symbol) public view override returns (uint256) {
        // solhint-disable-next-line not-rely-on-time
        return getUint(_getTokenMintAmountKey(symbol, block.timestamp / 6 hours));
    }

    /// @dev This function is kept around to keep things working for internal
    /// tokens that were deployed before the token freeze functionality was removed
    function allTokensFrozen() external pure override returns (bool) {
        return false;
    }

    /// @dev Deprecated.
    function adminEpoch() external pure override returns (uint256) {
        return 0;
    }

    /// @dev Deprecated.
    function adminThreshold(uint256) external pure override returns (uint256) {
        return 0;
    }

    /// @dev Deprecated.
    function admins(uint256) external pure override returns (address[] memory) {
        return new address[](0);
    }

    function implementation() public view override returns (address) {
        return getAddress(KEY_IMPLEMENTATION);
    }

    function tokenAddresses(string memory symbol) public view override returns (address) {
        return getAddress(_getTokenAddressKey(symbol));
    }

    /// @dev This function is kept around to keep things working for internal
    /// tokens that were deployed before the token freeze functionality was removed
    function tokenFrozen(string memory) external pure override returns (bool) {
        return false;
    }

    function isCommandExecuted(bytes32 commandId) public view override returns (bool) {
        return getBool(_getIsCommandExecutedKey(commandId));
    }

    /************************\
    |* Governance Functions *|
    \************************/
<<<<<<< HEAD

    function setTokenMintLimits(string[] calldata symbols, uint256[] calldata limits) external override onlyGovernance {
=======

    function transferGovernance(address newGovernance) external override onlyGovernance {
        if (newGovernance == address(0)) revert InvalidGovernance();

        _transferGovernance(newGovernance);
    }

    function transferMintLimiter(address newMintLimiter) external override onlyMintLimiter {
        if (newMintLimiter == address(0)) revert InvalidMintLimiter();

        _transferMintLimiter(newMintLimiter);
    }

    function setTokenMintLimits(string[] calldata symbols, uint256[] calldata limits) external override onlyMintLimiter {
>>>>>>> d200343d
        uint256 length = symbols.length;
        if (length != limits.length) revert InvalidSetMintLimitsParams();

        for (uint256 i; i < length; ++i) {
            string memory symbol = symbols[i];
            uint256 limit = limits[i];

            if (tokenAddresses(symbol) == address(0)) revert TokenDoesNotExist(symbol);

            _setTokenMintLimit(symbol, limit);
        }
    }

    function upgrade(
        address newImplementation,
        bytes32 newImplementationCodeHash,
        bytes calldata setupParams
    ) external override onlyGovernance {
        if (newImplementationCodeHash != newImplementation.codehash) revert InvalidCodeHash();

        emit Upgraded(newImplementation);

        // AUDIT: If `newImplementation.setup` performs `selfdestruct`, it will result in the loss of _this_ implementation (thereby losing the gateway)
        //        if `upgrade` is entered within the context of _this_ implementation itself.
        if (setupParams.length != 0) {
            // solhint-disable-next-line avoid-low-level-calls
            (bool success, ) = newImplementation.delegatecall(abi.encodeWithSelector(IAxelarGateway.setup.selector, setupParams));

            if (!success) revert SetupFailed();
        }

        _setImplementation(newImplementation);
    }

    /**********************\
    |* External Functions *|
    \**********************/

    /// @dev Not publicly accessible as overshadowed in the proxy
    function setup(bytes calldata params) external override {
        // Prevent setup from being called on a non-proxy (the implementation).
        if (implementation() == address(0)) revert NotProxy();

<<<<<<< HEAD
        bytes memory newOperatorsData = abi.decode(params, (bytes));
=======
        (address governance_, address mintLimiter_, bytes memory newOperatorsData) = abi.decode(params, (address, address, bytes));

        if (governance_ != address(0)) _transferGovernance(governance_);
        if (mintLimiter_ != address(0)) _transferMintLimiter(mintLimiter_);
>>>>>>> d200343d

        if (newOperatorsData.length != 0) {
            IAxelarAuth(AUTH_MODULE).transferOperatorship(newOperatorsData);

            emit OperatorshipTransferred(newOperatorsData);
        }
    }

    function execute(bytes calldata input) external override {
        (bytes memory data, bytes memory proof) = abi.decode(input, (bytes, bytes));

        bytes32 messageHash = ECDSA.toEthSignedMessageHash(keccak256(data));

        // returns true for current operators
        bool allowOperatorshipTransfer = IAxelarAuth(AUTH_MODULE).validateProof(messageHash, proof);

        uint256 chainId;
        bytes32[] memory commandIds;
        string[] memory commands;
        bytes[] memory params;

        (chainId, commandIds, commands, params) = abi.decode(data, (uint256, bytes32[], string[], bytes[]));

        if (chainId != block.chainid) revert InvalidChainId();

        uint256 commandsLength = commandIds.length;

        if (commandsLength != commands.length || commandsLength != params.length) revert InvalidCommands();

        for (uint256 i; i < commandsLength; ++i) {
            bytes32 commandId = commandIds[i];

            if (isCommandExecuted(commandId)) continue; /* Ignore if duplicate commandId received */

            bytes4 commandSelector;
            bytes32 commandHash = keccak256(abi.encodePacked(commands[i]));

            if (commandHash == SELECTOR_DEPLOY_TOKEN) {
                commandSelector = AxelarGateway.deployToken.selector;
            } else if (commandHash == SELECTOR_MINT_TOKEN) {
                commandSelector = AxelarGateway.mintToken.selector;
            } else if (commandHash == SELECTOR_APPROVE_CONTRACT_CALL) {
                commandSelector = AxelarGateway.approveContractCall.selector;
            } else if (commandHash == SELECTOR_APPROVE_CONTRACT_CALL_WITH_MINT) {
                commandSelector = AxelarGateway.approveContractCallWithMint.selector;
            } else if (commandHash == SELECTOR_BURN_TOKEN) {
                commandSelector = AxelarGateway.burnToken.selector;
            } else if (commandHash == SELECTOR_TRANSFER_OPERATORSHIP) {
                if (!allowOperatorshipTransfer) continue;

                allowOperatorshipTransfer = false;
                commandSelector = AxelarGateway.transferOperatorship.selector;
            } else {
                continue; /* Ignore if unknown command received */
            }

            // Prevent a re-entrancy from executing this command before it can be marked as successful.
            _setCommandExecuted(commandId, true);
            // solhint-disable-next-line avoid-low-level-calls
            (bool success, ) = address(this).call(abi.encodeWithSelector(commandSelector, params[i], commandId));

            if (success) emit Executed(commandId);
            else _setCommandExecuted(commandId, false);
        }
    }

    /******************\
    |* Self Functions *|
    \******************/

    function deployToken(bytes calldata params, bytes32) external onlySelf {
        (string memory name, string memory symbol, uint8 decimals, uint256 cap, address tokenAddress, uint256 mintLimit) = abi.decode(
            params,
            (string, string, uint8, uint256, address, uint256)
        );

        // Ensure that this symbol has not been taken.
        if (tokenAddresses(symbol) != address(0)) revert TokenAlreadyExists(symbol);

        if (tokenAddress == address(0)) {
            // If token address is no specified, it indicates a request to deploy one.
            bytes32 salt = keccak256(abi.encodePacked(symbol));

            // solhint-disable-next-line avoid-low-level-calls
            (bool success, bytes memory data) = TOKEN_DEPLOYER_IMPLEMENTATION.delegatecall(
                abi.encodeWithSelector(ITokenDeployer.deployToken.selector, name, symbol, decimals, cap, salt)
            );

            if (!success) revert TokenDeployFailed(symbol);

            tokenAddress = abi.decode(data, (address));

            _setTokenType(symbol, TokenType.InternalBurnableFrom);
        } else {
            // If token address is specified, ensure that there is a contact at the specified address.
            if (tokenAddress.code.length == uint256(0)) revert TokenContractDoesNotExist(tokenAddress);

            // Mark that this symbol is an external token, which is needed to differentiate between operations on mint and burn.
            _setTokenType(symbol, TokenType.External);
        }

        _setTokenAddress(symbol, tokenAddress);
        _setTokenMintLimit(symbol, mintLimit);

        emit TokenDeployed(symbol, tokenAddress);
    }

    function mintToken(bytes calldata params, bytes32) external onlySelf {
        (string memory symbol, address account, uint256 amount) = abi.decode(params, (string, address, uint256));

        _mintToken(symbol, account, amount);
    }

    function burnToken(bytes calldata params, bytes32) external onlySelf {
        (string memory symbol, bytes32 salt) = abi.decode(params, (string, bytes32));

        address tokenAddress = tokenAddresses(symbol);

        if (tokenAddress == address(0)) revert TokenDoesNotExist(symbol);

        if (_getTokenType(symbol) == TokenType.External) {
            address depositHandlerAddress = _getCreate2Address(salt, keccak256(abi.encodePacked(type(DepositHandler).creationCode)));

            if (_hasCode(depositHandlerAddress)) return;

            DepositHandler depositHandler = new DepositHandler{ salt: salt }();

            (bool success, bytes memory returnData) = depositHandler.execute(
                tokenAddress,
                abi.encodeWithSelector(IERC20.transfer.selector, address(this), IERC20(tokenAddress).balanceOf(address(depositHandler)))
            );

            if (!success || (returnData.length != uint256(0) && !abi.decode(returnData, (bool)))) revert BurnFailed(symbol);

            // NOTE: `depositHandler` must always be destroyed in the same runtime context that it is deployed.
            depositHandler.destroy(address(this));
        } else {
            IBurnableMintableCappedERC20(tokenAddress).burn(salt);
        }
    }

    function approveContractCall(bytes calldata params, bytes32 commandId) external onlySelf {
        (
            string memory sourceChain,
            string memory sourceAddress,
            address contractAddress,
            bytes32 payloadHash,
            bytes32 sourceTxHash,
            uint256 sourceEventIndex
        ) = abi.decode(params, (string, string, address, bytes32, bytes32, uint256));

        _setContractCallApproved(commandId, sourceChain, sourceAddress, contractAddress, payloadHash);
        emit ContractCallApproved(commandId, sourceChain, sourceAddress, contractAddress, payloadHash, sourceTxHash, sourceEventIndex);
    }

    function approveContractCallWithMint(bytes calldata params, bytes32 commandId) external onlySelf {
        (
            string memory sourceChain,
            string memory sourceAddress,
            address contractAddress,
            bytes32 payloadHash,
            string memory symbol,
            uint256 amount,
            bytes32 sourceTxHash,
            uint256 sourceEventIndex
        ) = abi.decode(params, (string, string, address, bytes32, string, uint256, bytes32, uint256));

        _setContractCallApprovedWithMint(commandId, sourceChain, sourceAddress, contractAddress, payloadHash, symbol, amount);
        emit ContractCallApprovedWithMint(
            commandId,
            sourceChain,
            sourceAddress,
            contractAddress,
            payloadHash,
            symbol,
            amount,
            sourceTxHash,
            sourceEventIndex
        );
    }

    function transferOperatorship(bytes calldata newOperatorsData, bytes32) external onlySelf {
        IAxelarAuth(AUTH_MODULE).transferOperatorship(newOperatorsData);

        emit OperatorshipTransferred(newOperatorsData);
    }

    /********************\
    |* Internal Methods *|
    \********************/

    function _hasCode(address addr) internal view returns (bool) {
        bytes32 codehash = addr.codehash;

        // https://eips.ethereum.org/EIPS/eip-1052
        return codehash != bytes32(0) && codehash != 0xc5d2460186f7233c927e7db2dcc703c0e500b653ca82273b7bfad8045d85a470;
    }

    function _mintToken(
        string memory symbol,
        address account,
        uint256 amount
    ) internal {
        address tokenAddress = tokenAddresses(symbol);

        if (tokenAddress == address(0)) revert TokenDoesNotExist(symbol);

        _setTokenMintAmount(symbol, tokenMintAmount(symbol) + amount);

        if (_getTokenType(symbol) == TokenType.External) {
            IERC20(tokenAddress).safeTransfer(account, amount);
        } else {
            IBurnableMintableCappedERC20(tokenAddress).mint(account, amount);
        }
    }

    function _burnTokenFrom(
        address sender,
        string memory symbol,
        uint256 amount
    ) internal {
        address tokenAddress = tokenAddresses(symbol);

        if (tokenAddress == address(0)) revert TokenDoesNotExist(symbol);
        if (amount == 0) revert InvalidAmount();

        TokenType tokenType = _getTokenType(symbol);

        if (tokenType == TokenType.External) {
            IERC20(tokenAddress).safeTransferFrom(sender, address(this), amount);
        } else if (tokenType == TokenType.InternalBurnableFrom) {
            IERC20(tokenAddress).safeCall(abi.encodeWithSelector(IBurnableMintableCappedERC20.burnFrom.selector, sender, amount));
        } else {
            IERC20(tokenAddress).safeTransferFrom(sender, IBurnableMintableCappedERC20(tokenAddress).depositAddress(bytes32(0)), amount);
            IBurnableMintableCappedERC20(tokenAddress).burn(bytes32(0));
        }
    }

    /********************\
    |* Pure Key Getters *|
    \********************/

    function _getTokenMintLimitKey(string memory symbol) internal pure returns (bytes32) {
        return keccak256(abi.encodePacked(PREFIX_TOKEN_MINT_LIMIT, symbol));
    }

    function _getTokenMintAmountKey(string memory symbol, uint256 day) internal pure returns (bytes32) {
        // abi.encode to securely hash dynamic-length symbol data followed by day
        return keccak256(abi.encode(PREFIX_TOKEN_MINT_AMOUNT, symbol, day));
    }

    function _getTokenTypeKey(string memory symbol) internal pure returns (bytes32) {
        return keccak256(abi.encodePacked(PREFIX_TOKEN_TYPE, symbol));
    }

    function _getTokenAddressKey(string memory symbol) internal pure returns (bytes32) {
        return keccak256(abi.encodePacked(PREFIX_TOKEN_ADDRESS, symbol));
    }

    function _getIsCommandExecutedKey(bytes32 commandId) internal pure returns (bytes32) {
        return keccak256(abi.encodePacked(PREFIX_COMMAND_EXECUTED, commandId));
    }

    function _getIsContractCallApprovedKey(
        bytes32 commandId,
        string memory sourceChain,
        string memory sourceAddress,
        address contractAddress,
        bytes32 payloadHash
    ) internal pure returns (bytes32) {
        return keccak256(abi.encode(PREFIX_CONTRACT_CALL_APPROVED, commandId, sourceChain, sourceAddress, contractAddress, payloadHash));
    }

    function _getIsContractCallApprovedWithMintKey(
        bytes32 commandId,
        string memory sourceChain,
        string memory sourceAddress,
        address contractAddress,
        bytes32 payloadHash,
        string memory symbol,
        uint256 amount
    ) internal pure returns (bytes32) {
        return
            keccak256(
                abi.encode(
                    PREFIX_CONTRACT_CALL_APPROVED_WITH_MINT,
                    commandId,
                    sourceChain,
                    sourceAddress,
                    contractAddress,
                    payloadHash,
                    symbol,
                    amount
                )
            );
    }

    /********************\
    |* Internal Getters *|
    \********************/

    function _getCreate2Address(bytes32 salt, bytes32 codeHash) internal view returns (address) {
        return address(uint160(uint256(keccak256(abi.encodePacked(bytes1(0xff), address(this), salt, codeHash)))));
    }

    function _getTokenType(string memory symbol) internal view returns (TokenType) {
        return TokenType(getUint(_getTokenTypeKey(symbol)));
    }

    /********************\
    |* Internal Setters *|
    \********************/

    function _setTokenMintLimit(string memory symbol, uint256 limit) internal {
        _setUint(_getTokenMintLimitKey(symbol), limit);

        emit TokenMintLimitUpdated(symbol, limit);
    }

    function _setTokenMintAmount(string memory symbol, uint256 amount) internal {
        uint256 limit = tokenMintLimit(symbol);
        if (limit > 0 && amount > limit) revert ExceedMintLimit(symbol);

        // solhint-disable-next-line not-rely-on-time
        _setUint(_getTokenMintAmountKey(symbol, block.timestamp / 6 hours), amount);
    }

    function _setTokenType(string memory symbol, TokenType tokenType) internal {
        _setUint(_getTokenTypeKey(symbol), uint256(tokenType));
    }

    function _setTokenAddress(string memory symbol, address tokenAddress) internal {
        _setAddress(_getTokenAddressKey(symbol), tokenAddress);
    }

    function _setCommandExecuted(bytes32 commandId, bool executed) internal {
        _setBool(_getIsCommandExecutedKey(commandId), executed);
    }

    function _setContractCallApproved(
        bytes32 commandId,
        string memory sourceChain,
        string memory sourceAddress,
        address contractAddress,
        bytes32 payloadHash
    ) internal {
        _setBool(_getIsContractCallApprovedKey(commandId, sourceChain, sourceAddress, contractAddress, payloadHash), true);
    }

    function _setContractCallApprovedWithMint(
        bytes32 commandId,
        string memory sourceChain,
        string memory sourceAddress,
        address contractAddress,
        bytes32 payloadHash,
        string memory symbol,
        uint256 amount
    ) internal {
        _setBool(
            _getIsContractCallApprovedWithMintKey(commandId, sourceChain, sourceAddress, contractAddress, payloadHash, symbol, amount),
            true
        );
    }

    function _setImplementation(address newImplementation) internal {
        _setAddress(KEY_IMPLEMENTATION, newImplementation);
    }

    function _transferGovernance(address newGovernance) internal {
        emit GovernanceTransferred(getAddress(KEY_GOVERNANCE), newGovernance);

        _setAddress(KEY_GOVERNANCE, newGovernance);
    }

    function _transferMintLimiter(address newMintLimiter) internal {
        emit MintLimiterTransferred(getAddress(KEY_MINT_LIMITER), newMintLimiter);

        _setAddress(KEY_MINT_LIMITER, newMintLimiter);
    }
}<|MERGE_RESOLUTION|>--- conflicted
+++ resolved
@@ -12,13 +12,9 @@
 
 import { ECDSA } from './ECDSA.sol';
 import { DepositHandler } from './DepositHandler.sol';
-import { EternalStorage } from './EternalStorage.sol';
-
-<<<<<<< HEAD
-contract AxelarGateway is IAxelarGateway, EternalStorage {
-=======
+import { AdminMultisigBase } from './AdminMultisigBase.sol';
+
 contract AxelarGateway is IAxelarGateway, IGovernable, AdminMultisigBase {
->>>>>>> d200343d
     using SafeTokenCall for IERC20;
     using SafeTokenTransfer for IERC20;
     using SafeTokenTransferFrom for IERC20;
@@ -61,21 +57,13 @@
     // solhint-disable-next-line var-name-mixedcase
     address internal immutable AUTH_MODULE;
     // solhint-disable-next-line var-name-mixedcase
-    address internal immutable GOVERNANCE;
-    // solhint-disable-next-line var-name-mixedcase
     address internal immutable TOKEN_DEPLOYER_IMPLEMENTATION;
 
-    constructor(
-        address authModule_,
-        address governance_,
-        address tokenDeployerImplementation_
-    ) {
+    constructor(address authModule_, address tokenDeployerImplementation_) {
         if (authModule_.code.length == 0) revert InvalidAuthModule();
-        if (governance_ == address(0)) revert InvalidGovernance();
         if (tokenDeployerImplementation_.code.length == 0) revert InvalidTokenDeployer();
 
         AUTH_MODULE = authModule_;
-        GOVERNANCE = governance_;
         TOKEN_DEPLOYER_IMPLEMENTATION = tokenDeployerImplementation_;
     }
 
@@ -86,9 +74,6 @@
     }
 
     modifier onlyGovernance() {
-<<<<<<< HEAD
-        if (msg.sender != GOVERNANCE) revert NotGovernance();
-=======
         if (msg.sender != getAddress(KEY_GOVERNANCE)) revert NotGovernance();
 
         _;
@@ -99,7 +84,6 @@
      */
     modifier onlyMintLimiter() {
         if (msg.sender != getAddress(KEY_MINT_LIMITER) && msg.sender != getAddress(KEY_GOVERNANCE)) revert NotMintLimiter();
->>>>>>> d200343d
 
         _;
     }
@@ -198,17 +182,12 @@
         return AUTH_MODULE;
     }
 
-<<<<<<< HEAD
-    function governance() public view returns (address) {
-        return GOVERNANCE;
-=======
     function governance() public view override returns (address) {
         return getAddress(KEY_GOVERNANCE);
     }
 
     function mintLimiter() public view override returns (address) {
         return getAddress(KEY_MINT_LIMITER);
->>>>>>> d200343d
     }
 
     function tokenDeployer() public view returns (address) {
@@ -266,10 +245,6 @@
     /************************\
     |* Governance Functions *|
     \************************/
-<<<<<<< HEAD
-
-    function setTokenMintLimits(string[] calldata symbols, uint256[] calldata limits) external override onlyGovernance {
-=======
 
     function transferGovernance(address newGovernance) external override onlyGovernance {
         if (newGovernance == address(0)) revert InvalidGovernance();
@@ -284,7 +259,6 @@
     }
 
     function setTokenMintLimits(string[] calldata symbols, uint256[] calldata limits) external override onlyMintLimiter {
->>>>>>> d200343d
         uint256 length = symbols.length;
         if (length != limits.length) revert InvalidSetMintLimitsParams();
 
@@ -328,14 +302,10 @@
         // Prevent setup from being called on a non-proxy (the implementation).
         if (implementation() == address(0)) revert NotProxy();
 
-<<<<<<< HEAD
-        bytes memory newOperatorsData = abi.decode(params, (bytes));
-=======
         (address governance_, address mintLimiter_, bytes memory newOperatorsData) = abi.decode(params, (address, address, bytes));
 
         if (governance_ != address(0)) _transferGovernance(governance_);
         if (mintLimiter_ != address(0)) _transferMintLimiter(mintLimiter_);
->>>>>>> d200343d
 
         if (newOperatorsData.length != 0) {
             IAxelarAuth(AUTH_MODULE).transferOperatorship(newOperatorsData);
