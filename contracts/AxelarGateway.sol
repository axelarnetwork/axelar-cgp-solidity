// SPDX-License-Identifier: MIT

pragma solidity 0.8.9;

import { SafeTokenCall, SafeTokenTransfer, SafeTokenTransferFrom } from '@axelar-network/axelar-gmp-sdk-solidity/contracts/utils/SafeTransfer.sol';
import { IERC20 } from '@axelar-network/axelar-gmp-sdk-solidity/contracts/interfaces/IERC20.sol';
import { IAxelarGateway } from './interfaces/IAxelarGateway.sol';
import { IGovernable } from './interfaces/IGovernable.sol';
import { IAxelarAuth } from './interfaces/IAxelarAuth.sol';
import { IBurnableMintableCappedERC20 } from './interfaces/IBurnableMintableCappedERC20.sol';
import { ITokenDeployer } from './interfaces/ITokenDeployer.sol';

import { ECDSA } from './ECDSA.sol';
import { DepositHandler } from './DepositHandler.sol';
import { EternalStorage } from './EternalStorage.sol';

contract AxelarGateway is IAxelarGateway, IGovernable, EternalStorage {
    using SafeTokenCall for IERC20;
    using SafeTokenTransfer for IERC20;
    using SafeTokenTransferFrom for IERC20;

    enum TokenType {
        InternalBurnable,
        InternalBurnableFrom,
        External
    }

    /// @dev Removed slots; Should avoid re-using
    // bytes32 internal constant KEY_ALL_TOKENS_FROZEN = keccak256('all-tokens-frozen');
    // bytes32 internal constant PREFIX_TOKEN_FROZEN = keccak256('token-frozen');

    /// @dev Storage slot with the address of the current implementation. `keccak256('eip1967.proxy.implementation') - 1`.
    bytes32 internal constant KEY_IMPLEMENTATION = bytes32(0x360894a13ba1a3210667c828492db98dca3e2076cc3735a920a3ca505d382bbc);

    /// @dev Storage slot with the address of the current governance. `keccak256('governance') - 1`.
    bytes32 internal constant KEY_GOVERNANCE = bytes32(0xabea6fd3db56a6e6d0242111b43ebb13d1c42709651c032c7894962023a1f909);

    // AUDIT: slot names should be prefixed with some standard string
    bytes32 internal constant PREFIX_COMMAND_EXECUTED = keccak256('command-executed');
    bytes32 internal constant PREFIX_TOKEN_ADDRESS = keccak256('token-address');
    bytes32 internal constant PREFIX_TOKEN_TYPE = keccak256('token-type');
    bytes32 internal constant PREFIX_CONTRACT_CALL_APPROVED = keccak256('contract-call-approved');
    bytes32 internal constant PREFIX_CONTRACT_CALL_APPROVED_WITH_MINT = keccak256('contract-call-approved-with-mint');
    bytes32 internal constant PREFIX_TOKEN_MINT_LIMIT = keccak256('token-mint-limit');
    bytes32 internal constant PREFIX_TOKEN_MINT_AMOUNT = keccak256('token-mint-amount');

    bytes32 internal constant SELECTOR_BURN_TOKEN = keccak256('burnToken');
    bytes32 internal constant SELECTOR_DEPLOY_TOKEN = keccak256('deployToken');
    bytes32 internal constant SELECTOR_MINT_TOKEN = keccak256('mintToken');
    bytes32 internal constant SELECTOR_APPROVE_CONTRACT_CALL = keccak256('approveContractCall');
    bytes32 internal constant SELECTOR_APPROVE_CONTRACT_CALL_WITH_MINT = keccak256('approveContractCallWithMint');
    bytes32 internal constant SELECTOR_TRANSFER_OPERATORSHIP = keccak256('transferOperatorship');

    // solhint-disable-next-line var-name-mixedcase
    address internal immutable AUTH_MODULE;
    // solhint-disable-next-line var-name-mixedcase
<<<<<<< HEAD
    address internal immutable GOVERNANCE;
    // solhint-disable-next-line var-name-mixedcase
    address internal immutable MINT_LIMITER;
    // solhint-disable-next-line var-name-mixedcase
    address internal immutable TOKEN_DEPLOYER_IMPLEMENTATION;

    constructor(
        address authModule_,
        address governance_,
        address mintLimiter_,
        address tokenDeployerImplementation_
    ) {
        if (authModule_.code.length == 0) revert InvalidAuthModule();
        if (governance_ == address(0)) revert InvalidGovernance();
        if (mintLimiter_ == address(0)) revert InvalidMintLimiter();
        if (tokenDeployerImplementation_.code.length == 0) revert InvalidTokenDeployer();

        AUTH_MODULE = authModule_;
        GOVERNANCE = governance_;
        MINT_LIMITER = mintLimiter_;
=======
    address internal immutable TOKEN_DEPLOYER_IMPLEMENTATION;

    constructor(address authModule_, address tokenDeployerImplementation_) {
        if (authModule_.code.length == 0) revert InvalidAuthModule();
        if (tokenDeployerImplementation_.code.length == 0) revert InvalidTokenDeployer();

        AUTH_MODULE = authModule_;
>>>>>>> 219b85e4
        TOKEN_DEPLOYER_IMPLEMENTATION = tokenDeployerImplementation_;
    }

    modifier onlySelf() {
        if (msg.sender != address(this)) revert NotSelf();

        _;
    }

    modifier onlyGovernance() {
        if (msg.sender != getAddress(KEY_GOVERNANCE)) revert NotGovernance();

        _;
    }

    modifier onlyMintLimiter() {
        if (msg.sender != GOVERNANCE && msg.sender != MINT_LIMITER) revert NotMintLimiter();

        _;
    }

    /******************\
    |* Public Methods *|
    \******************/

    function sendToken(
        string calldata destinationChain,
        string calldata destinationAddress,
        string calldata symbol,
        uint256 amount
    ) external {
        _burnTokenFrom(msg.sender, symbol, amount);
        emit TokenSent(msg.sender, destinationChain, destinationAddress, symbol, amount);
    }

    function callContract(
        string calldata destinationChain,
        string calldata destinationContractAddress,
        bytes calldata payload
    ) external {
        emit ContractCall(msg.sender, destinationChain, destinationContractAddress, keccak256(payload), payload);
    }

    function callContractWithToken(
        string calldata destinationChain,
        string calldata destinationContractAddress,
        bytes calldata payload,
        string calldata symbol,
        uint256 amount
    ) external {
        _burnTokenFrom(msg.sender, symbol, amount);
        emit ContractCallWithToken(msg.sender, destinationChain, destinationContractAddress, keccak256(payload), payload, symbol, amount);
    }

    function isContractCallApproved(
        bytes32 commandId,
        string calldata sourceChain,
        string calldata sourceAddress,
        address contractAddress,
        bytes32 payloadHash
    ) external view override returns (bool) {
        return getBool(_getIsContractCallApprovedKey(commandId, sourceChain, sourceAddress, contractAddress, payloadHash));
    }

    function isContractCallAndMintApproved(
        bytes32 commandId,
        string calldata sourceChain,
        string calldata sourceAddress,
        address contractAddress,
        bytes32 payloadHash,
        string calldata symbol,
        uint256 amount
    ) external view override returns (bool) {
        return
            getBool(
                _getIsContractCallApprovedWithMintKey(commandId, sourceChain, sourceAddress, contractAddress, payloadHash, symbol, amount)
            );
    }

    function validateContractCall(
        bytes32 commandId,
        string calldata sourceChain,
        string calldata sourceAddress,
        bytes32 payloadHash
    ) external override returns (bool valid) {
        bytes32 key = _getIsContractCallApprovedKey(commandId, sourceChain, sourceAddress, msg.sender, payloadHash);
        valid = getBool(key);
        if (valid) _setBool(key, false);
    }

    function validateContractCallAndMint(
        bytes32 commandId,
        string calldata sourceChain,
        string calldata sourceAddress,
        bytes32 payloadHash,
        string calldata symbol,
        uint256 amount
    ) external override returns (bool valid) {
        bytes32 key = _getIsContractCallApprovedWithMintKey(commandId, sourceChain, sourceAddress, msg.sender, payloadHash, symbol, amount);
        valid = getBool(key);
        if (valid) {
            // Prevent re-entrance
            _setBool(key, false);
            _mintToken(symbol, msg.sender, amount);
        }
    }

    /***********\
    |* Getters *|
    \***********/

    function authModule() public view override returns (address) {
        return AUTH_MODULE;
    }

<<<<<<< HEAD
    function governance() public view override returns (address) {
        return GOVERNANCE;
=======
    function governance() public view returns (address) {
        return getAddress(KEY_GOVERNANCE);
>>>>>>> 219b85e4
    }

    function mintLimiter() public view override returns (address) {
        return MINT_LIMITER;
    }

    function tokenDeployer() public view returns (address) {
        return TOKEN_DEPLOYER_IMPLEMENTATION;
    }

    function tokenMintLimit(string memory symbol) public view override returns (uint256) {
        return getUint(_getTokenMintLimitKey(symbol));
    }

    function tokenMintAmount(string memory symbol) public view override returns (uint256) {
        // solhint-disable-next-line not-rely-on-time
        return getUint(_getTokenMintAmountKey(symbol, block.timestamp / 6 hours));
    }

    /// @dev This function is kept around to keep things working for internal
    /// tokens that were deployed before the token freeze functionality was removed
    function allTokensFrozen() external pure override returns (bool) {
        return false;
    }

    /// @dev Deprecated.
    function adminEpoch() external pure override returns (uint256) {
        return 0;
    }

    /// @dev Deprecated.
    function adminThreshold(uint256) external pure override returns (uint256) {
        return 0;
    }

    /// @dev Deprecated.
    function admins(uint256) external pure override returns (address[] memory) {
        return new address[](0);
    }

    function implementation() public view override returns (address) {
        return getAddress(KEY_IMPLEMENTATION);
    }

    function tokenAddresses(string memory symbol) public view override returns (address) {
        return getAddress(_getTokenAddressKey(symbol));
    }

    /// @dev This function is kept around to keep things working for internal
    /// tokens that were deployed before the token freeze functionality was removed
    function tokenFrozen(string memory) external pure override returns (bool) {
        return false;
    }

    function isCommandExecuted(bytes32 commandId) public view override returns (bool) {
        return getBool(_getIsCommandExecutedKey(commandId));
    }

    /************************\
    |* Governance Functions *|
    \************************/

<<<<<<< HEAD
    function setTokenMintLimits(string[] calldata symbols, uint256[] calldata limits) external override onlyMintLimiter {
=======
    function transferGovernance(address newGovernance) external override onlyGovernance {
        if (newGovernance == address(0)) revert InvalidGovernance();

        _transferGovernance(newGovernance);
    }

    function _transferGovernance(address newGovernance) internal {
        emit GovernanceTransferred(governance(), newGovernance);

        _setAddress(KEY_GOVERNANCE, newGovernance);
    }

    function setTokenMintLimits(string[] calldata symbols, uint256[] calldata limits) external override onlyGovernance {
>>>>>>> 219b85e4
        uint256 length = symbols.length;
        if (length != limits.length) revert InvalidSetMintLimitsParams();

        for (uint256 i; i < length; ++i) {
            string memory symbol = symbols[i];
            uint256 limit = limits[i];

            if (tokenAddresses(symbol) == address(0)) revert TokenDoesNotExist(symbol);

            _setTokenMintLimit(symbol, limit);
        }
    }

    function upgrade(
        address newImplementation,
        bytes32 newImplementationCodeHash,
        bytes calldata setupParams
    ) external override onlyGovernance {
        if (newImplementationCodeHash != newImplementation.codehash) revert InvalidCodeHash();

        emit Upgraded(newImplementation);

        // AUDIT: If `newImplementation.setup` performs `selfdestruct`, it will result in the loss of _this_ implementation (thereby losing the gateway)
        //        if `upgrade` is entered within the context of _this_ implementation itself.
        if (setupParams.length != 0) {
            // solhint-disable-next-line avoid-low-level-calls
            (bool success, ) = newImplementation.delegatecall(abi.encodeWithSelector(IAxelarGateway.setup.selector, setupParams));

            if (!success) revert SetupFailed();
        }

        _setImplementation(newImplementation);
    }

    /**********************\
    |* External Functions *|
    \**********************/

    /// @dev Not publicly accessible as overshadowed in the proxy
    function setup(bytes calldata params) external override {
        // Prevent setup from being called on a non-proxy (the implementation).
        if (implementation() == address(0)) revert NotProxy();

        (address governance_, bytes memory newOperatorsData) = abi.decode(params, (address, bytes));

        if (governance_ != address(0)) {
            _transferGovernance(governance_);
        }

        if (newOperatorsData.length != 0) {
            IAxelarAuth(AUTH_MODULE).transferOperatorship(newOperatorsData);

            emit OperatorshipTransferred(newOperatorsData);
        }
    }

    function execute(bytes calldata input) external override {
        (bytes memory data, bytes memory proof) = abi.decode(input, (bytes, bytes));

        bytes32 messageHash = ECDSA.toEthSignedMessageHash(keccak256(data));

        // returns true for current operators
        bool allowOperatorshipTransfer = IAxelarAuth(AUTH_MODULE).validateProof(messageHash, proof);

        uint256 chainId;
        bytes32[] memory commandIds;
        string[] memory commands;
        bytes[] memory params;

        (chainId, commandIds, commands, params) = abi.decode(data, (uint256, bytes32[], string[], bytes[]));

        if (chainId != block.chainid) revert InvalidChainId();

        uint256 commandsLength = commandIds.length;

        if (commandsLength != commands.length || commandsLength != params.length) revert InvalidCommands();

        for (uint256 i; i < commandsLength; ++i) {
            bytes32 commandId = commandIds[i];

            if (isCommandExecuted(commandId)) continue; /* Ignore if duplicate commandId received */

            bytes4 commandSelector;
            bytes32 commandHash = keccak256(abi.encodePacked(commands[i]));

            if (commandHash == SELECTOR_DEPLOY_TOKEN) {
                commandSelector = AxelarGateway.deployToken.selector;
            } else if (commandHash == SELECTOR_MINT_TOKEN) {
                commandSelector = AxelarGateway.mintToken.selector;
            } else if (commandHash == SELECTOR_APPROVE_CONTRACT_CALL) {
                commandSelector = AxelarGateway.approveContractCall.selector;
            } else if (commandHash == SELECTOR_APPROVE_CONTRACT_CALL_WITH_MINT) {
                commandSelector = AxelarGateway.approveContractCallWithMint.selector;
            } else if (commandHash == SELECTOR_BURN_TOKEN) {
                commandSelector = AxelarGateway.burnToken.selector;
            } else if (commandHash == SELECTOR_TRANSFER_OPERATORSHIP) {
                if (!allowOperatorshipTransfer) continue;

                allowOperatorshipTransfer = false;
                commandSelector = AxelarGateway.transferOperatorship.selector;
            } else {
                continue; /* Ignore if unknown command received */
            }

            // Prevent a re-entrancy from executing this command before it can be marked as successful.
            _setCommandExecuted(commandId, true);
            // solhint-disable-next-line avoid-low-level-calls
            (bool success, ) = address(this).call(abi.encodeWithSelector(commandSelector, params[i], commandId));

            if (success) emit Executed(commandId);
            else _setCommandExecuted(commandId, false);
        }
    }

    /******************\
    |* Self Functions *|
    \******************/

    function deployToken(bytes calldata params, bytes32) external onlySelf {
        (string memory name, string memory symbol, uint8 decimals, uint256 cap, address tokenAddress, uint256 mintLimit) = abi.decode(
            params,
            (string, string, uint8, uint256, address, uint256)
        );

        // Ensure that this symbol has not been taken.
        if (tokenAddresses(symbol) != address(0)) revert TokenAlreadyExists(symbol);

        if (tokenAddress == address(0)) {
            // If token address is no specified, it indicates a request to deploy one.
            bytes32 salt = keccak256(abi.encodePacked(symbol));

            // solhint-disable-next-line avoid-low-level-calls
            (bool success, bytes memory data) = TOKEN_DEPLOYER_IMPLEMENTATION.delegatecall(
                abi.encodeWithSelector(ITokenDeployer.deployToken.selector, name, symbol, decimals, cap, salt)
            );

            if (!success) revert TokenDeployFailed(symbol);

            tokenAddress = abi.decode(data, (address));

            _setTokenType(symbol, TokenType.InternalBurnableFrom);
        } else {
            // If token address is specified, ensure that there is a contact at the specified address.
            if (tokenAddress.code.length == uint256(0)) revert TokenContractDoesNotExist(tokenAddress);

            // Mark that this symbol is an external token, which is needed to differentiate between operations on mint and burn.
            _setTokenType(symbol, TokenType.External);
        }

        _setTokenAddress(symbol, tokenAddress);
        _setTokenMintLimit(symbol, mintLimit);

        emit TokenDeployed(symbol, tokenAddress);
    }

    function mintToken(bytes calldata params, bytes32) external onlySelf {
        (string memory symbol, address account, uint256 amount) = abi.decode(params, (string, address, uint256));

        _mintToken(symbol, account, amount);
    }

    function burnToken(bytes calldata params, bytes32) external onlySelf {
        (string memory symbol, bytes32 salt) = abi.decode(params, (string, bytes32));

        address tokenAddress = tokenAddresses(symbol);

        if (tokenAddress == address(0)) revert TokenDoesNotExist(symbol);

        if (_getTokenType(symbol) == TokenType.External) {
            address depositHandlerAddress = _getCreate2Address(salt, keccak256(abi.encodePacked(type(DepositHandler).creationCode)));

            if (_hasCode(depositHandlerAddress)) return;

            DepositHandler depositHandler = new DepositHandler{ salt: salt }();

            (bool success, bytes memory returnData) = depositHandler.execute(
                tokenAddress,
                abi.encodeWithSelector(IERC20.transfer.selector, address(this), IERC20(tokenAddress).balanceOf(address(depositHandler)))
            );

            if (!success || (returnData.length != uint256(0) && !abi.decode(returnData, (bool)))) revert BurnFailed(symbol);

            // NOTE: `depositHandler` must always be destroyed in the same runtime context that it is deployed.
            depositHandler.destroy(address(this));
        } else {
            IBurnableMintableCappedERC20(tokenAddress).burn(salt);
        }
    }

    function approveContractCall(bytes calldata params, bytes32 commandId) external onlySelf {
        (
            string memory sourceChain,
            string memory sourceAddress,
            address contractAddress,
            bytes32 payloadHash,
            bytes32 sourceTxHash,
            uint256 sourceEventIndex
        ) = abi.decode(params, (string, string, address, bytes32, bytes32, uint256));

        _setContractCallApproved(commandId, sourceChain, sourceAddress, contractAddress, payloadHash);
        emit ContractCallApproved(commandId, sourceChain, sourceAddress, contractAddress, payloadHash, sourceTxHash, sourceEventIndex);
    }

    function approveContractCallWithMint(bytes calldata params, bytes32 commandId) external onlySelf {
        (
            string memory sourceChain,
            string memory sourceAddress,
            address contractAddress,
            bytes32 payloadHash,
            string memory symbol,
            uint256 amount,
            bytes32 sourceTxHash,
            uint256 sourceEventIndex
        ) = abi.decode(params, (string, string, address, bytes32, string, uint256, bytes32, uint256));

        _setContractCallApprovedWithMint(commandId, sourceChain, sourceAddress, contractAddress, payloadHash, symbol, amount);
        emit ContractCallApprovedWithMint(
            commandId,
            sourceChain,
            sourceAddress,
            contractAddress,
            payloadHash,
            symbol,
            amount,
            sourceTxHash,
            sourceEventIndex
        );
    }

    function transferOperatorship(bytes calldata newOperatorsData, bytes32) external onlySelf {
        IAxelarAuth(AUTH_MODULE).transferOperatorship(newOperatorsData);

        emit OperatorshipTransferred(newOperatorsData);
    }

    /********************\
    |* Internal Methods *|
    \********************/

    function _hasCode(address addr) internal view returns (bool) {
        bytes32 codehash = addr.codehash;

        // https://eips.ethereum.org/EIPS/eip-1052
        return codehash != bytes32(0) && codehash != 0xc5d2460186f7233c927e7db2dcc703c0e500b653ca82273b7bfad8045d85a470;
    }

    function _mintToken(
        string memory symbol,
        address account,
        uint256 amount
    ) internal {
        address tokenAddress = tokenAddresses(symbol);

        if (tokenAddress == address(0)) revert TokenDoesNotExist(symbol);

        _setTokenMintAmount(symbol, tokenMintAmount(symbol) + amount);

        if (_getTokenType(symbol) == TokenType.External) {
            IERC20(tokenAddress).safeTransfer(account, amount);
        } else {
            IBurnableMintableCappedERC20(tokenAddress).mint(account, amount);
        }
    }

    function _burnTokenFrom(
        address sender,
        string memory symbol,
        uint256 amount
    ) internal {
        address tokenAddress = tokenAddresses(symbol);

        if (tokenAddress == address(0)) revert TokenDoesNotExist(symbol);
        if (amount == 0) revert InvalidAmount();

        TokenType tokenType = _getTokenType(symbol);

        if (tokenType == TokenType.External) {
            IERC20(tokenAddress).safeTransferFrom(sender, address(this), amount);
        } else if (tokenType == TokenType.InternalBurnableFrom) {
            IERC20(tokenAddress).safeCall(abi.encodeWithSelector(IBurnableMintableCappedERC20.burnFrom.selector, sender, amount));
        } else {
            IERC20(tokenAddress).safeTransferFrom(sender, IBurnableMintableCappedERC20(tokenAddress).depositAddress(bytes32(0)), amount);
            IBurnableMintableCappedERC20(tokenAddress).burn(bytes32(0));
        }
    }

    /********************\
    |* Pure Key Getters *|
    \********************/

    function _getTokenMintLimitKey(string memory symbol) internal pure returns (bytes32) {
        return keccak256(abi.encodePacked(PREFIX_TOKEN_MINT_LIMIT, symbol));
    }

    function _getTokenMintAmountKey(string memory symbol, uint256 day) internal pure returns (bytes32) {
        // abi.encode to securely hash dynamic-length symbol data followed by day
        return keccak256(abi.encode(PREFIX_TOKEN_MINT_AMOUNT, symbol, day));
    }

    function _getTokenTypeKey(string memory symbol) internal pure returns (bytes32) {
        return keccak256(abi.encodePacked(PREFIX_TOKEN_TYPE, symbol));
    }

    function _getTokenAddressKey(string memory symbol) internal pure returns (bytes32) {
        return keccak256(abi.encodePacked(PREFIX_TOKEN_ADDRESS, symbol));
    }

    function _getIsCommandExecutedKey(bytes32 commandId) internal pure returns (bytes32) {
        return keccak256(abi.encodePacked(PREFIX_COMMAND_EXECUTED, commandId));
    }

    function _getIsContractCallApprovedKey(
        bytes32 commandId,
        string memory sourceChain,
        string memory sourceAddress,
        address contractAddress,
        bytes32 payloadHash
    ) internal pure returns (bytes32) {
        return keccak256(abi.encode(PREFIX_CONTRACT_CALL_APPROVED, commandId, sourceChain, sourceAddress, contractAddress, payloadHash));
    }

    function _getIsContractCallApprovedWithMintKey(
        bytes32 commandId,
        string memory sourceChain,
        string memory sourceAddress,
        address contractAddress,
        bytes32 payloadHash,
        string memory symbol,
        uint256 amount
    ) internal pure returns (bytes32) {
        return
            keccak256(
                abi.encode(
                    PREFIX_CONTRACT_CALL_APPROVED_WITH_MINT,
                    commandId,
                    sourceChain,
                    sourceAddress,
                    contractAddress,
                    payloadHash,
                    symbol,
                    amount
                )
            );
    }

    /********************\
    |* Internal Getters *|
    \********************/

    function _getCreate2Address(bytes32 salt, bytes32 codeHash) internal view returns (address) {
        return address(uint160(uint256(keccak256(abi.encodePacked(bytes1(0xff), address(this), salt, codeHash)))));
    }

    function _getTokenType(string memory symbol) internal view returns (TokenType) {
        return TokenType(getUint(_getTokenTypeKey(symbol)));
    }

    /********************\
    |* Internal Setters *|
    \********************/

    function _setTokenMintLimit(string memory symbol, uint256 limit) internal {
        _setUint(_getTokenMintLimitKey(symbol), limit);

        emit TokenMintLimitUpdated(symbol, limit);
    }

    function _setTokenMintAmount(string memory symbol, uint256 amount) internal {
        uint256 limit = tokenMintLimit(symbol);
        if (limit > 0 && amount > limit) revert ExceedMintLimit(symbol);

        // solhint-disable-next-line not-rely-on-time
        _setUint(_getTokenMintAmountKey(symbol, block.timestamp / 6 hours), amount);
    }

    function _setTokenType(string memory symbol, TokenType tokenType) internal {
        _setUint(_getTokenTypeKey(symbol), uint256(tokenType));
    }

    function _setTokenAddress(string memory symbol, address tokenAddress) internal {
        _setAddress(_getTokenAddressKey(symbol), tokenAddress);
    }

    function _setCommandExecuted(bytes32 commandId, bool executed) internal {
        _setBool(_getIsCommandExecutedKey(commandId), executed);
    }

    function _setContractCallApproved(
        bytes32 commandId,
        string memory sourceChain,
        string memory sourceAddress,
        address contractAddress,
        bytes32 payloadHash
    ) internal {
        _setBool(_getIsContractCallApprovedKey(commandId, sourceChain, sourceAddress, contractAddress, payloadHash), true);
    }

    function _setContractCallApprovedWithMint(
        bytes32 commandId,
        string memory sourceChain,
        string memory sourceAddress,
        address contractAddress,
        bytes32 payloadHash,
        string memory symbol,
        uint256 amount
    ) internal {
        _setBool(
            _getIsContractCallApprovedWithMintKey(commandId, sourceChain, sourceAddress, contractAddress, payloadHash, symbol, amount),
            true
        );
    }

    function _setImplementation(address newImplementation) internal {
        _setAddress(KEY_IMPLEMENTATION, newImplementation);
    }
}<|MERGE_RESOLUTION|>--- conflicted
+++ resolved
@@ -34,6 +34,9 @@
 
     /// @dev Storage slot with the address of the current governance. `keccak256('governance') - 1`.
     bytes32 internal constant KEY_GOVERNANCE = bytes32(0xabea6fd3db56a6e6d0242111b43ebb13d1c42709651c032c7894962023a1f909);
+
+    /// @dev Storage slot with the address of the current governance. `keccak256('mint-limiter') - 1`.
+    bytes32 internal constant KEY_MINT_LIMITER = bytes32(0x627f0c11732837b3240a2de89c0b6343512886dd50978b99c76a68c6416a4d92);
 
     // AUDIT: slot names should be prefixed with some standard string
     bytes32 internal constant PREFIX_COMMAND_EXECUTED = keccak256('command-executed');
@@ -54,36 +57,14 @@
     // solhint-disable-next-line var-name-mixedcase
     address internal immutable AUTH_MODULE;
     // solhint-disable-next-line var-name-mixedcase
-<<<<<<< HEAD
-    address internal immutable GOVERNANCE;
-    // solhint-disable-next-line var-name-mixedcase
-    address internal immutable MINT_LIMITER;
-    // solhint-disable-next-line var-name-mixedcase
     address internal immutable TOKEN_DEPLOYER_IMPLEMENTATION;
 
-    constructor(
-        address authModule_,
-        address governance_,
-        address mintLimiter_,
-        address tokenDeployerImplementation_
-    ) {
-        if (authModule_.code.length == 0) revert InvalidAuthModule();
-        if (governance_ == address(0)) revert InvalidGovernance();
-        if (mintLimiter_ == address(0)) revert InvalidMintLimiter();
-        if (tokenDeployerImplementation_.code.length == 0) revert InvalidTokenDeployer();
-
-        AUTH_MODULE = authModule_;
-        GOVERNANCE = governance_;
-        MINT_LIMITER = mintLimiter_;
-=======
-    address internal immutable TOKEN_DEPLOYER_IMPLEMENTATION;
-
-    constructor(address authModule_, address tokenDeployerImplementation_) {
+    constructor(address authModule_, address mintLimiter_,
+        address tokenDeployerImplementation_) {
         if (authModule_.code.length == 0) revert InvalidAuthModule();
         if (tokenDeployerImplementation_.code.length == 0) revert InvalidTokenDeployer();
 
         AUTH_MODULE = authModule_;
->>>>>>> 219b85e4
         TOKEN_DEPLOYER_IMPLEMENTATION = tokenDeployerImplementation_;
     }
 
@@ -199,13 +180,8 @@
         return AUTH_MODULE;
     }
 
-<<<<<<< HEAD
     function governance() public view override returns (address) {
-        return GOVERNANCE;
-=======
-    function governance() public view returns (address) {
         return getAddress(KEY_GOVERNANCE);
->>>>>>> 219b85e4
     }
 
     function mintLimiter() public view override returns (address) {
@@ -268,9 +244,6 @@
     |* Governance Functions *|
     \************************/
 
-<<<<<<< HEAD
-    function setTokenMintLimits(string[] calldata symbols, uint256[] calldata limits) external override onlyMintLimiter {
-=======
     function transferGovernance(address newGovernance) external override onlyGovernance {
         if (newGovernance == address(0)) revert InvalidGovernance();
 
@@ -283,8 +256,7 @@
         _setAddress(KEY_GOVERNANCE, newGovernance);
     }
 
-    function setTokenMintLimits(string[] calldata symbols, uint256[] calldata limits) external override onlyGovernance {
->>>>>>> 219b85e4
+    function setTokenMintLimits(string[] calldata symbols, uint256[] calldata limits) external override onlyMintLimiter {
         uint256 length = symbols.length;
         if (length != limits.length) revert InvalidSetMintLimitsParams();
 
