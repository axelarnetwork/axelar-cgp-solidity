--- conflicted
+++ resolved
@@ -88,11 +88,6 @@
             ),
         );
 
-<<<<<<< HEAD
-        const depositImplementation = await deployContract(ownerWallet, DepositService, [gateway.address, tokenSymbol]);
-        const depositProxy = await deployContract(ownerWallet, DepositServiceProxy, [depositImplementation.address, '0x']);
-        depositService = new Contract(depositProxy.address, DepositService.abi, ownerWallet);
-=======
         depositService = await deployUpgradable(
             constAddressDeployer.address,
             ownerWallet,
@@ -100,7 +95,6 @@
             DepositServiceProxy,
             defaultAbiCoder.encode(['address', 'string'], [gateway.address, tokenSymbol]),
         );
->>>>>>> 977931fd
     });
 
     describe('deposit service', () => {
