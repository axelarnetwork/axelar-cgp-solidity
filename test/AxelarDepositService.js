'use strict';

const chai = require('chai');
<<<<<<< HEAD
const { expect } = chai;
const { ethers } = require('hardhat');
=======
const { config, ethers} = require('hardhat');
>>>>>>> f3a457e8
const {
    utils: { defaultAbiCoder, arrayify, solidityPack, formatBytes32String, keccak256, getCreate2Address },
} = ethers;
<<<<<<< HEAD
=======
const { deployContract, MockProvider, solidity } = require('ethereum-waffle');
chai.use(solidity);
const { expect } = chai;
>>>>>>> f3a457e8
const { get } = require('lodash/fp');

const EVM_VERSION = config.solidity.compilers[0].settings.evmVersion;

const CHAIN_ID = 1;

const ConstAddressDeployer = require('@axelar-network/axelar-gmp-sdk-solidity/dist/ConstAddressDeployer.json');
const DepositReceiver = require('../artifacts/contracts/deposit-service/DepositReceiver.sol/DepositReceiver.json');
const DepositService = require('../artifacts/contracts/deposit-service/AxelarDepositService.sol/AxelarDepositService.json');
const DepositServiceProxy = require('../artifacts/contracts/deposit-service/AxelarDepositServiceProxy.sol/AxelarDepositServiceProxy.json');

const { getWeightedAuthDeployParam, getSignedWeightedExecuteInput, getRandomID } = require('./utils');
const { deployUpgradable } = require('@axelar-network/axelar-gmp-sdk-solidity');

describe('AxelarDepositService', () => {
    let wallets;
    let ownerWallet, operatorWallet, userWallet, adminWallet1, adminWallet2, adminWallet3, adminWallet4, adminWallet5, adminWallet6;
    let adminWallets;
    const threshold = 3;

    let constAddressDeployerFactory;
    let authFactory;
    let tokenDeployerFactory;
    let gatewayImplementationFactory;
    let gatewayProxyFactory;
    let tokenFactory;
    let receiverImplementationFactory;

    let constAddressDeployer;
    let auth;
    let tokenDeployer;
    let gatewayImplementation;
    let gatewayProxy;
    let gateway;
    let token;
    let wrongToken;
    let depositService;
    let receiverImplementation;

    const destinationChain = 'chain A';
    const tokenName = 'Wrapped Eth';
    const tokenSymbol = 'WETH';
    const wrongTokenName = 'Wrapped Eth';
    const wrongTokenSymbol = 'WETH';
    const decimals = 16;
    const capacity = 0;

    const getDepositAddress = (salt, functionData, refundAddress) =>
        getCreate2Address(
            depositService.address,
            salt,
            keccak256(
                solidityPack(
                    ['bytes', 'bytes'],
                    [DepositReceiver.bytecode, defaultAbiCoder.encode(['bytes', 'address'], [functionData, refundAddress])],
                ),
            ),
        );

    before(async () => {
        wallets = await ethers.getSigners();
        [ownerWallet, operatorWallet, userWallet, adminWallet1, adminWallet2, adminWallet3, adminWallet4, adminWallet5, adminWallet6] =
            wallets;
        adminWallets = [adminWallet1, adminWallet2, adminWallet3, adminWallet4, adminWallet5, adminWallet6];

        authFactory = await ethers.getContractFactory('AxelarAuthWeighted', ownerWallet);
        tokenDeployerFactory = await ethers.getContractFactory('TokenDeployer', ownerWallet);
        constAddressDeployerFactory = await ethers.getContractFactory(ConstAddressDeployer.abi, ConstAddressDeployer.bytecode, ownerWallet);
        gatewayProxyFactory = await ethers.getContractFactory('AxelarGatewayProxy', ownerWallet);
        tokenFactory = await ethers.getContractFactory('TestWeth', ownerWallet);
        gatewayImplementationFactory = await ethers.getContractFactory('AxelarGateway', ownerWallet);
        receiverImplementationFactory = await ethers.getContractFactory('ReceiverImplementation', ownerWallet);
    });

    beforeEach(async () => {
        const params = arrayify(
            defaultAbiCoder.encode(['address[]', 'uint8', 'bytes'], [adminWallets.map(get('address')), threshold, '0x']),
        );
        constAddressDeployer = await constAddressDeployerFactory.deploy().then((d) => d.deployed());
        auth = await authFactory.deploy(getWeightedAuthDeployParam([[operatorWallet.address]], [[1]], [1])).then((d) => d.deployed());
        tokenDeployer = await tokenDeployerFactory.deploy().then((d) => d.deployed());
        gatewayImplementation = await gatewayImplementationFactory.deploy(auth.address, tokenDeployer.address).then((d) => d.deployed());
        gatewayProxy = await gatewayProxyFactory.deploy(gatewayImplementation.address, params).then((d) => d.deployed());
        await auth.transferOwnership(gatewayProxy.address);
        gateway = await gatewayImplementationFactory.attach(gatewayProxy.address);

        token = await tokenFactory.deploy(tokenName, tokenSymbol, decimals, capacity).then((d) => d.deployed());
        wrongToken = await tokenFactory.deploy(wrongTokenName, wrongTokenSymbol, decimals, capacity).then((d) => d.deployed());

        await token.deposit({ value: 1e9 });
        await wrongToken.deposit({ value: 1e9 });

        await gateway.execute(
            await getSignedWeightedExecuteInput(
                arrayify(
                    defaultAbiCoder.encode(
                        ['uint256', 'bytes32[]', 'string[]', 'bytes[]'],
                        [
                            CHAIN_ID,
                            [getRandomID()],
                            ['deployToken'],
                            [
                                defaultAbiCoder.encode(
                                    ['string', 'string', 'uint8', 'uint256', 'address', 'uint256'],
                                    [tokenName, tokenSymbol, decimals, capacity, token.address, 0],
                                ),
                            ],
                        ],
                    ),
                ),
                [operatorWallet],
                [1],
                1,
                [operatorWallet],
            ),
        );

        depositService = await deployUpgradable(constAddressDeployer.address, ownerWallet, DepositService, DepositServiceProxy, [
            gateway.address,
            tokenSymbol,
            ownerWallet.address,
        ]);

        receiverImplementation = await receiverImplementationFactory.attach(await depositService.receiverImplementation());
    });

    describe('deposit service', () => {
        it('should send native token', async () => {
            const destinationAddress = userWallet.address.toString();
            const amount = 1e6;

            const tx = await depositService.sendNative(destinationChain, destinationAddress, { value: amount });
            await expect(tx)
                .to.emit(gateway, 'TokenSent')
                .withArgs(depositService.address, destinationChain, destinationAddress, tokenSymbol, amount);

            console.log('sendNative gas:', (await tx.wait()).gasUsed.toNumber());
        });

        it('should handle and transfer ERC20 token', async () => {
            const refundAddress = ownerWallet.address;
            const destinationAddress = userWallet.address.toString();
            const salt = formatBytes32String(1);
            const amount = 1e6;

            const expectedDepositAddress = getDepositAddress(
                salt,
                receiverImplementation.interface.encodeFunctionData('receiveAndSendToken', [
                    refundAddress,
                    destinationChain,
                    destinationAddress,
                    tokenSymbol,
                ]),
                refundAddress,
            );

            const depositAddress = await depositService.addressForTokenDeposit(
                salt,
                refundAddress,
                destinationChain,
                destinationAddress,
                tokenSymbol,
            );

            expect(depositAddress).to.be.equal(expectedDepositAddress);

            await token.transfer(depositAddress, amount);

            const tx = await depositService.sendTokenDeposit(salt, refundAddress, destinationChain, destinationAddress, tokenSymbol);
            await expect(tx)
                .to.emit(gateway, 'TokenSent')
                .withArgs(depositAddress, destinationChain, destinationAddress, tokenSymbol, amount);

            console.log('sendTokenDeposit gas:', (await tx.wait()).gasUsed.toNumber());
        });

        it('should refund from transfer token address', async () => {
            const refundAddress = ownerWallet.address;
            const destinationAddress = userWallet.address.toString();
            const salt = formatBytes32String(1);
            const amount = 1e6;

            const depositAddress = await depositService.addressForTokenDeposit(
                salt,
                refundAddress,
                destinationChain,
                destinationAddress,
                tokenSymbol,
            );

            await token.transfer(depositAddress, amount);
            await wrongToken.transfer(depositAddress, amount * 2);

            await expect(
                depositService
                    .connect(userWallet)
                    .refundTokenDeposit(salt, refundAddress, destinationChain, destinationAddress, tokenSymbol, [token.address]),
            ).not.to.emit(token, 'Transfer');

            await expect(
                depositService
                    .connect(ownerWallet)
                    .refundTokenDeposit(salt, refundAddress, destinationChain, destinationAddress, tokenSymbol, [token.address]),
            ).to.emit(token, 'Transfer');

            await ownerWallet.sendTransaction({
                to: depositAddress,
                value: amount,
            });

            await expect(
                await depositService.refundTokenDeposit(salt, refundAddress, destinationChain, destinationAddress, tokenSymbol, [
                    wrongToken.address,
                ]),
            )
                .to.emit(wrongToken, 'Transfer')
                .withArgs(depositAddress, refundAddress, amount * 2)
                .to.changeEtherBalance(ownerWallet, amount);
        });

        it('should wrap and transfer native currency', async () => {
            const refundAddress = ownerWallet.address;
            const destinationAddress = userWallet.address.toString();
            const salt = formatBytes32String(1);
            const amount = 1e6;

            const expectedDepositAddress = getDepositAddress(
                salt,
                receiverImplementation.interface.encodeFunctionData('receiveAndSendNative', [
                    refundAddress,
                    destinationChain,
                    destinationAddress,
                ]),
                refundAddress,
            );

            const depositAddress = await depositService.addressForNativeDeposit(salt, refundAddress, destinationChain, destinationAddress);

            expect(depositAddress).to.be.equal(expectedDepositAddress);

            await ownerWallet.sendTransaction({
                to: depositAddress,
                value: amount,
            });

            const tx = await depositService.sendNativeDeposit(salt, refundAddress, destinationChain, destinationAddress);

            await expect(tx)
                .to.emit(gateway, 'TokenSent')
                .withArgs(depositAddress, destinationChain, destinationAddress, tokenSymbol, amount);

            console.log('sendNativeDeposit gas:', (await tx.wait()).gasUsed.toNumber());
        });

        it('should refund from transfer native address', async () => {
            const refundAddress = ownerWallet.address;
            const destinationAddress = userWallet.address.toString();
            const salt = formatBytes32String(1);
            const amount = 1e6;

            const depositAddress = await depositService.addressForNativeDeposit(salt, refundAddress, destinationChain, destinationAddress);

            await ownerWallet.sendTransaction({
                to: depositAddress,
                value: amount,
            });
            await wrongToken.transfer(depositAddress, amount * 2);

            await expect(
                depositService.refundNativeDeposit(salt, refundAddress, destinationChain, destinationAddress, [wrongToken.address]),
            )
                .to.emit(wrongToken, 'Transfer')
                .withArgs(depositAddress, refundAddress, amount * 2);
        });

        it('should unwrap native currency', async () => {
            const refundAddress = ownerWallet.address;
            const recipient = userWallet.address;
            const salt = formatBytes32String(1);
            const amount = 1e6;

            const expectedDepositAddress = getDepositAddress(
                salt,
                receiverImplementation.interface.encodeFunctionData('receiveAndUnwrapNative', [refundAddress, recipient]),
                refundAddress,
            );

            const depositAddress = await depositService.addressForNativeUnwrap(salt, refundAddress, recipient);

            expect(depositAddress).to.be.equal(expectedDepositAddress);

            await token.transfer(depositAddress, amount);

            const tx = await depositService.nativeUnwrap(salt, refundAddress, recipient);

            await expect(tx).to.changeEtherBalance(userWallet, amount);

            console.log('nativeUnwrap gas:', (await tx.wait()).gasUsed.toNumber());
        });

        it('should refund from unwrap native address', async () => {
            const refundAddress = ownerWallet.address;
            const recipient = userWallet.address;
            const salt = formatBytes32String(1);
            const amount = 1e6;

            const depositAddress = await depositService.addressForNativeUnwrap(salt, refundAddress, recipient);

            await token.transfer(depositAddress, amount);
            await wrongToken.transfer(depositAddress, amount * 2);

            await expect(
                depositService.connect(userWallet).refundNativeUnwrap(salt, refundAddress, recipient, [token.address]),
            ).not.to.emit(token, 'Transfer');

            await expect(depositService.connect(ownerWallet).refundNativeUnwrap(salt, refundAddress, recipient, [token.address])).to.emit(
                token,
                'Transfer',
            );

            await ownerWallet.sendTransaction({
                to: depositAddress,
                value: amount,
            });

            await expect(await depositService.refundNativeUnwrap(salt, refundAddress, recipient, [wrongToken.address]))
                .to.emit(wrongToken, 'Transfer')
                .withArgs(depositAddress, refundAddress, amount * 2)
                .to.changeEtherBalance(ownerWallet, amount);
        });

        it('should refund to the service when refundAddress is 0x0', async () => {
            const refundAddress = ethers.constants.AddressZero;
            const recipient = userWallet.address;
            const salt = formatBytes32String(1);
            const amount = 1e6;

            const depositAddress = await depositService.addressForNativeUnwrap(salt, refundAddress, recipient);

            await token.transfer(depositAddress, amount);
            await wrongToken.transfer(depositAddress, amount * 2);

            await expect(
                depositService.connect(ownerWallet).refundNativeUnwrap(salt, refundAddress, recipient, [token.address]),
            ).not.to.emit(token, 'Transfer');

            await ownerWallet.sendTransaction({
                to: depositAddress,
                value: amount,
            });

            await expect(await depositService.refundNativeUnwrap(salt, refundAddress, recipient, [wrongToken.address]))
                .to.emit(wrongToken, 'Transfer')
                .withArgs(depositAddress, depositService.address, amount * 2)
                .to.changeEtherBalance(depositService, amount);

            await expect(depositService.connect(userWallet).refundLockedAsset(recipient, wrongToken.address, amount * 2)).to.be.reverted;

            await expect(depositService.connect(ownerWallet).refundLockedAsset(recipient, wrongToken.address, amount * 2))
                .to.emit(wrongToken, 'Transfer')
                .withArgs(depositService.address, recipient, amount * 2);

            await expect(depositService.connect(userWallet).refundLockedAsset(recipient, ethers.constants.AddressZero, amount)).to.be
                .reverted;

            await expect(
                await depositService.connect(ownerWallet).refundLockedAsset(recipient, ethers.constants.AddressZero, amount),
            ).to.changeEtherBalance(userWallet, amount);
        });

        it('should have the same receiver bytecode preserved for each EVM', async () => {
            const expected = {
                istanbul: '0xc0fd88839756e97f51ab0395ce8e6164a5f924bd73a3342204340a14ad306fe1',
                berlin: '0xc0fd88839756e97f51ab0395ce8e6164a5f924bd73a3342204340a14ad306fe1',
                london: '0xc0fd88839756e97f51ab0395ce8e6164a5f924bd73a3342204340a14ad306fe1',
            }[EVM_VERSION]

            await expect(keccak256(DepositReceiver.bytecode)).to.be.equal(
              expected,
            );
        });

        it('should have the same proxy bytecode preserved for each EVM', async () => {
            const proxyBytecode = DepositServiceProxy.bytecode;
            const proxyBytecodeHash = keccak256(proxyBytecode);

            const expected = {
                istanbul: '0x1eaf54a0dcc8ed839ba94f1ab33a4c9f63f6bf73959eb0cdd61627e699972aef',
                berlin: '0x1d1dc288313dec7af9b83310f782bd9f24ab02030e6c7f67f6f510ee07a6d75b',
                london: '0xdec34d6bd2779b58de66dc79f2d80353e8cebb178d9afac4225bc3f652360aaa',
            }[EVM_VERSION]

            expect(proxyBytecodeHash).to.be.equal(expected);
        });
    });
});<|MERGE_RESOLUTION|>--- conflicted
+++ resolved
@@ -1,21 +1,11 @@
 'use strict';
 
 const chai = require('chai');
-<<<<<<< HEAD
 const { expect } = chai;
 const { ethers } = require('hardhat');
-=======
-const { config, ethers} = require('hardhat');
->>>>>>> f3a457e8
 const {
     utils: { defaultAbiCoder, arrayify, solidityPack, formatBytes32String, keccak256, getCreate2Address },
 } = ethers;
-<<<<<<< HEAD
-=======
-const { deployContract, MockProvider, solidity } = require('ethereum-waffle');
-chai.use(solidity);
-const { expect } = chai;
->>>>>>> f3a457e8
 const { get } = require('lodash/fp');
 
 const EVM_VERSION = config.solidity.compilers[0].settings.evmVersion;
