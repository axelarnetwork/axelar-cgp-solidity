'use strict';

const chai = require('chai');
const { ethers } = require('hardhat');
const {
<<<<<<< HEAD
    Contract,
    ContractFactory,
    utils: { defaultAbiCoder, arrayify, keccak256 },
} = ethers;
const { deployContract, MockProvider, solidity } = require('ethereum-waffle');
chai.use(solidity);
const { expect } = chai;
const { get } = require('lodash/fp');
const { deployUpgradable, deployCreate3Upgradable } = require('@axelar-network/axelar-gmp-sdk-solidity');
=======
    utils: { defaultAbiCoder, arrayify, keccak256 },
} = ethers;
const { expect } = chai;
const { deployUpgradable } = require('@axelar-network/axelar-gmp-sdk-solidity');
const ConstAddressDeployer = require('@axelar-network/axelar-gmp-sdk-solidity/dist/ConstAddressDeployer.json');
>>>>>>> 4f160f24

const CHAIN_ID = 1;

<<<<<<< HEAD
const ExpressProxyDeployer = require('@axelar-network/axelar-gmp-sdk-solidity/artifacts/contracts/express/ExpressProxyDeployer.sol/ExpressProxyDeployer.json');
const Auth = require('../../artifacts/contracts/auth/AxelarAuthWeighted.sol/AxelarAuthWeighted.json');
const TokenDeployer = require('../../artifacts/contracts/TokenDeployer.sol/TokenDeployer.json');
const AxelarGatewayProxy = require('../../artifacts/contracts/AxelarGatewayProxy.sol/AxelarGatewayProxy.json');
const AxelarGateway = require('../../artifacts/contracts/AxelarGateway.sol/AxelarGateway.json');
const MintableCappedERC20 = require('../../artifacts/contracts/MintableCappedERC20.sol/MintableCappedERC20.json');
const GasService = require('../../artifacts/contracts/gas-service/AxelarGasService.sol/AxelarGasService.json');
const GasServiceProxy = require('../../artifacts/contracts/gas-service/AxelarGasServiceProxy.sol/AxelarGasServiceProxy.json');
const GMPExpressService = require('../../artifacts/contracts/gmp-express/GMPExpressService.sol/GMPExpressService.json');
const GMPExpressServiceProxy = require('../../artifacts/contracts/gmp-express/GMPExpressServiceProxy.sol/GMPExpressServiceProxy.json');
const SourceChainSwapCaller = require('../../artifacts/contracts/test/gmp/SourceChainSwapCaller.sol/SourceChainSwapCaller.json');
const DestinationChainSwapExecutable = require('../../artifacts/contracts/test/gmp/DestinationChainSwapExecutable.sol/DestinationChainSwapExecutable.json');
const DestinationChainSwapExpress = require('../../artifacts/contracts/test/gmp/DestinationChainSwapExpress.sol/DestinationChainSwapExpress.json');
const DestinationChainTokenSwapper = require('../../artifacts/contracts/test/gmp/DestinationChainTokenSwapper.sol/DestinationChainTokenSwapper.json');
const ConstAddressDeployer = require('@axelar-network/axelar-gmp-sdk-solidity/dist/ConstAddressDeployer.json');
const Create3Deployer = require('@axelar-network/axelar-gmp-sdk-solidity/dist/Create3Deployer.json');
=======
const GasService = require('../../artifacts/contracts/gas-service/AxelarGasService.sol/AxelarGasService.json');
const GasServiceProxy = require('../../artifacts/contracts/gas-service/AxelarGasServiceProxy.sol/AxelarGasServiceProxy.json');
>>>>>>> 4f160f24

const {
    getWeightedAuthDeployParam,
    getSignedWeightedExecuteInput,
    getRandomID,
    getMultisigProxyDeployParams,
    getAddresses,
} = require('../utils');

describe('GeneralMessagePassing', () => {
    let ownerWallet;
    let operatorWallet;
    let userWallet;
    let adminWallet1;
    let adminWallet2;
    let adminWallet3;
    let adminWallet4;
    let adminWallet5;
    let adminWallet6;
    let adminWallets;
    let threshold;

    let sourceChainGateway;
    let destinationChainGateway;
    let gmpExpressService;
    let gasService;
    let sourceChainSwapCaller;
    let destinationChainSwapExecutable;
    let destinationChainSwapExpress;
    let destinationChainTokenSwapper;
    let tokenA;
    let tokenB;

    let gatewayFactory;
    let authFactory;
    let tokenDeployerFactory;
    let gatewayProxyFactory;
    let mintableCappedERC20Factory;
    let sourceChainSwapCallerFactory;
    let destinationChainSwapExecutableFactory;
    let destinationChainSwapForecallableFactory;
    let destinationChainTokenSwapperFactory;

    let auth;
    let tokenDeployer;
    let gateway;

    const sourceChain = 'chainA';
    const destinationChain = 'chainB';
    const nameA = 'testTokenX';
    const symbolA = 'testTokenX';
    const nameB = 'testTokenY';
    const symbolB = 'testTokenY';
    const decimals = 16;
    const capacity = 0;

    const getMintData = (symbol, address, amount) =>
        arrayify(
            defaultAbiCoder.encode(
                ['uint256', 'bytes32[]', 'string[]', 'bytes[]'],
                [
                    CHAIN_ID,
                    [getRandomID()],
                    ['mintToken'],
                    [defaultAbiCoder.encode(['string', 'address', 'uint256'], [symbol, address, amount])],
                ],
            ),
        );

    before(async () => {
        [ownerWallet, operatorWallet, userWallet, adminWallet1, adminWallet2, adminWallet3, adminWallet4, adminWallet5, adminWallet6] =
            await ethers.getSigners();
        adminWallets = [adminWallet1, adminWallet2, adminWallet3, adminWallet4, adminWallet5, adminWallet6];
        threshold = 3;

        gatewayFactory = await ethers.getContractFactory('AxelarGateway', ownerWallet);
        authFactory = await ethers.getContractFactory('AxelarAuthWeighted', ownerWallet);
        tokenDeployerFactory = await ethers.getContractFactory('TokenDeployer', ownerWallet);
        gatewayProxyFactory = await ethers.getContractFactory('AxelarGatewayProxy', ownerWallet);
        mintableCappedERC20Factory = await ethers.getContractFactory('MintableCappedERC20', ownerWallet);
        sourceChainSwapCallerFactory = await ethers.getContractFactory('SourceChainSwapCaller', ownerWallet);
        destinationChainSwapExecutableFactory = await ethers.getContractFactory('DestinationChainSwapExecutable', ownerWallet);
        destinationChainSwapForecallableFactory = await ethers.getContractFactory('DestinationChainSwapForecallable', ownerWallet);
        destinationChainTokenSwapperFactory = await ethers.getContractFactory('DestinationChainTokenSwapper', ownerWallet);
    });

    beforeEach(async () => {
        const deployGateway = async () => {
            const adminAddresses = getAddresses(adminWallets);
            const operatorAddresses = getAddresses([operatorWallet]);

            const params = getMultisigProxyDeployParams(adminAddresses, threshold, [], threshold);

            auth = await authFactory.deploy(getWeightedAuthDeployParam([operatorAddresses], [[1]], [1])).then((d) => d.deployed());

            tokenDeployer = await tokenDeployerFactory.deploy().then((d) => d.deployed());

            const gatewayImplementation = await gatewayFactory.deploy(auth.address, tokenDeployer.address).then((d) => d.deployed());

            const proxy = await gatewayProxyFactory.deploy(gatewayImplementation.address, params).then((d) => d.deployed());

            await auth.transferOwnership(proxy.address).then((tx) => tx.wait());

            gateway = gatewayFactory.attach(proxy.address);

            return gateway;
        };

        const getTokenDeployData = (withAddress) =>
            arrayify(
                defaultAbiCoder.encode(
                    ['uint256', 'bytes32[]', 'string[]', 'bytes[]'],
                    [
                        CHAIN_ID,
                        [getRandomID(), getRandomID()],
                        ['deployToken', 'deployToken'],
                        [
                            defaultAbiCoder.encode(
                                ['string', 'string', 'uint8', 'uint256', 'address', 'uint256'],
                                [nameA, symbolA, decimals, capacity, withAddress ? tokenA.address : ethers.constants.AddressZero, 0],
                            ),
                            defaultAbiCoder.encode(
                                ['string', 'string', 'uint8', 'uint256', 'address', 'uint256'],
                                [nameB, symbolB, decimals, capacity, withAddress ? tokenB.address : ethers.constants.AddressZero, 0],
                            ),
                        ],
                    ],
                ),
            );

        sourceChainGateway = await deployGateway();
        destinationChainGateway = await deployGateway();
<<<<<<< HEAD

        const constAddressDeployer = await deployContract(ownerWallet, ConstAddressDeployer);
        const create3Deployer = await deployContract(ownerWallet, Create3Deployer);

        gasService = await deployUpgradable(constAddressDeployer.address, ownerWallet, GasService, GasServiceProxy, [ownerWallet.address]);
=======
        const constAddressDeployerFactory = await ethers.getContractFactory(
            ConstAddressDeployer.abi,
            ConstAddressDeployer.bytecode,
            ownerWallet,
        );
        const constAddressDeployer = await constAddressDeployerFactory.deploy().then((d) => d.deployed());
>>>>>>> 4f160f24

        const expressProxyDeployer = await deployContract(ownerWallet, ExpressProxyDeployer, [destinationChainGateway.address]);

        gmpExpressService = await deployCreate3Upgradable(create3Deployer.address, ownerWallet, GMPExpressService, GMPExpressServiceProxy, [
            destinationChainGateway.address,
            gasService.address,
            expressProxyDeployer.address,
            ownerWallet.address,
        ]);

<<<<<<< HEAD
        tokenA = await deployContract(ownerWallet, MintableCappedERC20, [nameA, symbolA, decimals, capacity]);
        tokenB = await deployContract(ownerWallet, MintableCappedERC20, [nameB, symbolB, decimals, capacity]);
=======
        tokenA = await mintableCappedERC20Factory.deploy(nameA, symbolA, decimals, capacity).then((d) => d.deployed());
        tokenB = await mintableCappedERC20Factory.deploy(nameB, symbolB, decimals, capacity).then((d) => d.deployed());
>>>>>>> 4f160f24

        await sourceChainGateway.execute(
            await getSignedWeightedExecuteInput(getTokenDeployData(false), [operatorWallet], [1], 1, [operatorWallet]),
        );
        await destinationChainGateway.execute(
            await getSignedWeightedExecuteInput(getTokenDeployData(true), [operatorWallet], [1], 1, [operatorWallet]),
        );

<<<<<<< HEAD
        destinationChainTokenSwapper = await deployContract(ownerWallet, DestinationChainTokenSwapper, [tokenA.address, tokenB.address]);

        destinationChainSwapExecutable = await deployContract(ownerWallet, DestinationChainSwapExecutable, [
            destinationChainGateway.address,
            destinationChainTokenSwapper.address,
        ]);

        const salt = keccak256(Buffer.from('DestinationChainSwapExpress'));
        const destinationChainSwapExpressFactory = new ContractFactory(
            DestinationChainSwapExpress.abi,
            DestinationChainSwapExpress.bytecode,
            ownerWallet,
        );
        const bytecode = destinationChainSwapExpressFactory.getDeployTransaction(
            destinationChainGateway.address,
            destinationChainTokenSwapper.address,
        ).data;

        await gmpExpressService.deployExpressExecutable(salt, bytecode, ownerWallet.address, '0x');
        destinationChainSwapExpress = new Contract(
            await gmpExpressService.deployedProxyAddress(salt, ownerWallet.address),
            DestinationChainSwapExpress.abi,
            ownerWallet,
        );

        sourceChainSwapCaller = await deployContract(ownerWallet, SourceChainSwapCaller, [
            sourceChainGateway.address,
            gasService.address,
            destinationChain,
            destinationChainSwapExecutable.address.toString(),
        ]);
=======
        destinationChainTokenSwapper = await destinationChainTokenSwapperFactory
            .deploy(tokenA.address, tokenB.address)
            .then((d) => d.deployed());
        destinationChainSwapExecutable = await destinationChainSwapExecutableFactory
            .deploy(destinationChainGateway.address, destinationChainTokenSwapper.address)
            .then((d) => d.deployed());
        destinationChainSwapForecallable = await destinationChainSwapForecallableFactory
            .deploy(destinationChainGateway.address, destinationChainTokenSwapper.address)
            .then((d) => d.deployed());
        sourceChainSwapCaller = await sourceChainSwapCallerFactory
            .deploy(sourceChainGateway.address, sourceChainGasService.address, destinationChain, destinationChainSwapExecutable.address)
            .then((d) => d.deployed());
>>>>>>> 4f160f24

        await tokenA.mint(destinationChainGateway.address, 1e9);
        await tokenB.mint(destinationChainTokenSwapper.address, 1e9);

        await sourceChainGateway.execute(
            await getSignedWeightedExecuteInput(getMintData(symbolA, userWallet.address, 1e9), [operatorWallet], [1], 1, [operatorWallet]),
        );
        await tokenA.connect(ownerWallet).mint(userWallet.address, 1e9);
    });

    describe('Executable', () => {
        it('should swap tokens on remote chain', async () => {
            const swapAmount = 1e6;
            const gasFeeAmount = 1e6;
            const convertedAmount = 2 * swapAmount;
            const payload = defaultAbiCoder.encode(['string', 'string'], [symbolB, userWallet.address.toString()]);
            const payloadHash = keccak256(payload);

<<<<<<< HEAD
            const sourceChainTokenA = new Contract(await sourceChainGateway.tokenAddresses(symbolA), MintableCappedERC20.abi, userWallet);
            await sourceChainTokenA.approve(sourceChainSwapCaller.address, swapAmount);
=======
            const sourceChainTokenA = mintableCappedERC20Factory
                .attach(await sourceChainGateway.tokenAddresses(symbolA))
                .connect(userWallet);
            await sourceChainTokenA.approve(sourceChainSwapCaller.address, swapAmount + gasFeeAmount);
>>>>>>> 4f160f24

            await expect(
                sourceChainSwapCaller
                    .connect(userWallet)
                    .swapToken(symbolA, symbolB, swapAmount, userWallet.address.toString(), { value: gasFeeAmount }),
            )
                .to.emit(gasService, 'NativeGasPaidForContractCallWithToken')
                .withArgs(
                    sourceChainSwapCaller.address,
                    destinationChain,
                    destinationChainSwapExecutable.address.toString(),
                    payloadHash,
                    symbolA,
                    swapAmount,
                    gasFeeAmount,
                    userWallet.address,
                )
                .and.to.emit(sourceChainGateway, 'ContractCallWithToken')
                .withArgs(
                    sourceChainSwapCaller.address.toString(),
                    destinationChain,
                    destinationChainSwapExecutable.address.toString(),
                    payloadHash,
                    payload,
                    symbolA,
                    swapAmount,
                );

            const approveCommandId = getRandomID();
            const sourceTxHash = keccak256('0x123abc123abc');
            const sourceEventIndex = 17;

            const approveWithMintData = arrayify(
                defaultAbiCoder.encode(
                    ['uint256', 'bytes32[]', 'string[]', 'bytes[]'],
                    [
                        CHAIN_ID,
                        [approveCommandId],
                        ['approveContractCallWithMint'],
                        [
                            defaultAbiCoder.encode(
                                ['string', 'string', 'address', 'bytes32', 'string', 'uint256', 'bytes32', 'uint256'],
                                [
                                    sourceChain,
                                    sourceChainSwapCaller.address.toString(),
                                    destinationChainSwapExecutable.address,
                                    payloadHash,
                                    symbolA,
                                    swapAmount,
                                    sourceTxHash,
                                    sourceEventIndex,
                                ],
                            ),
                        ],
                    ],
                ),
            );

            const approveExecute = await destinationChainGateway.execute(
                await getSignedWeightedExecuteInput(approveWithMintData, [operatorWallet], [1], 1, [operatorWallet]),
            );

            await expect(approveExecute)
                .to.emit(destinationChainGateway, 'ContractCallApprovedWithMint')
                .withArgs(
                    approveCommandId,
                    sourceChain,
                    sourceChainSwapCaller.address.toString(),
                    destinationChainSwapExecutable.address,
                    payloadHash,
                    symbolA,
                    swapAmount,
                    sourceTxHash,
                    sourceEventIndex,
                );

            const swap = await destinationChainSwapExecutable.executeWithToken(
                approveCommandId,
                sourceChain,
                sourceChainSwapCaller.address.toString(),
                payload,
                symbolA,
                swapAmount,
            );

            await expect(swap)
                .to.emit(tokenA, 'Transfer')
                .withArgs(destinationChainGateway.address, destinationChainSwapExecutable.address, swapAmount)
                .and.to.emit(tokenB, 'Transfer')
                .withArgs(destinationChainTokenSwapper.address, destinationChainSwapExecutable.address, convertedAmount)
                .and.to.emit(tokenB, 'Transfer')
                .withArgs(destinationChainSwapExecutable.address, destinationChainGateway.address, convertedAmount)
                .and.to.emit(destinationChainGateway, 'TokenSent')
                .withArgs(destinationChainSwapExecutable.address, sourceChain, userWallet.address.toString(), symbolB, convertedAmount);
        });
    });

    describe('ExpressExecutable', () => {
        it('should expressExecuteWithToken to swap on remote chain', async () => {
            const swapAmount = 1e6;
            const gasFeeAmount = 1e6;
            const convertedAmount = 2 * swapAmount;
            const payload = defaultAbiCoder.encode(['string', 'string'], [symbolB, userWallet.address.toString()]);
            const payloadHash = keccak256(payload);

<<<<<<< HEAD
            const sourceChainTokenA = new Contract(await sourceChainGateway.tokenAddresses(symbolA), MintableCappedERC20.abi, userWallet);
            await sourceChainTokenA.approve(sourceChainSwapCaller.address, swapAmount);
=======
            const sourceChainTokenA = mintableCappedERC20Factory
                .attach(await sourceChainGateway.tokenAddresses(symbolA))
                .connect(userWallet);
            await sourceChainTokenA.approve(sourceChainSwapCaller.address, swapAmount + gasFeeAmount);
>>>>>>> 4f160f24

            await expect(
                sourceChainSwapCaller
                    .connect(userWallet)
                    .swapToken(symbolA, symbolB, swapAmount, userWallet.address.toString(), { value: gasFeeAmount }),
            )
                .to.emit(gasService, 'NativeGasPaidForContractCallWithToken')
                .withArgs(
                    sourceChainSwapCaller.address,
                    destinationChain,
                    destinationChainSwapExecutable.address.toString(),
                    payloadHash,
                    symbolA,
                    swapAmount,
                    gasFeeAmount,
                    userWallet.address,
                )
                .and.to.emit(sourceChainGateway, 'ContractCallWithToken')
                .withArgs(
                    sourceChainSwapCaller.address.toString(),
                    destinationChain,
                    destinationChainSwapExecutable.address.toString(),
                    payloadHash,
                    payload,
                    symbolA,
                    swapAmount,
                );

            await tokenA.connect(userWallet).transfer(gmpExpressService.address, swapAmount);

            await expect(
                gmpExpressService
                    .connect(ownerWallet)
                    .callWithToken(
                        getRandomID(),
                        sourceChain,
                        sourceChainSwapCaller.address,
                        destinationChainSwapExpress.address,
                        payload,
                        symbolA,
                        swapAmount,
                    ),
            )
                .to.emit(tokenA, 'Transfer')
                .withArgs(gmpExpressService.address, destinationChainSwapExpress.address, swapAmount)
                .and.to.emit(tokenA, 'Transfer')
                .withArgs(destinationChainSwapExpress.address, destinationChainTokenSwapper.address, swapAmount)
                .and.to.emit(tokenB, 'Transfer')
                .withArgs(destinationChainTokenSwapper.address, destinationChainSwapExpress.address, convertedAmount)
                .and.to.emit(tokenB, 'Transfer')
                .withArgs(destinationChainSwapExpress.address, destinationChainGateway.address, convertedAmount)
                .and.to.emit(destinationChainGateway, 'TokenSent')
                .withArgs(destinationChainSwapExpress.address, sourceChain, userWallet.address.toString(), symbolB, convertedAmount);

            const approveCommandId = getRandomID();
            const sourceTxHash = keccak256('0x123abc123abc');
            const sourceEventIndex = 17;

            const approveWithMintData = arrayify(
                defaultAbiCoder.encode(
                    ['uint256', 'bytes32[]', 'string[]', 'bytes[]'],
                    [
                        CHAIN_ID,
                        [approveCommandId],
                        ['approveContractCallWithMint'],
                        [
                            defaultAbiCoder.encode(
                                ['string', 'string', 'address', 'bytes32', 'string', 'uint256', 'bytes32', 'uint256'],
                                [
                                    sourceChain,
                                    sourceChainSwapCaller.address.toString(),
                                    destinationChainSwapExpress.address,
                                    payloadHash,
                                    symbolA,
                                    swapAmount,
                                    sourceTxHash,
                                    sourceEventIndex,
                                ],
                            ),
                        ],
                    ],
                ),
            );

            const approveExecute = await destinationChainGateway.execute(
                await getSignedWeightedExecuteInput(approveWithMintData, [operatorWallet], [1], 1, [operatorWallet]),
            );

            await expect(approveExecute)
                .to.emit(destinationChainGateway, 'ContractCallApprovedWithMint')
                .withArgs(
                    approveCommandId,
                    sourceChain,
                    sourceChainSwapCaller.address.toString(),
                    destinationChainSwapExpress.address,
                    payloadHash,
                    symbolA,
                    swapAmount,
                    sourceTxHash,
                    sourceEventIndex,
                );

            const execute = await destinationChainSwapExpress.executeWithToken(
                approveCommandId,
                sourceChain,
                sourceChainSwapCaller.address.toString(),
                payload,
                symbolA,
                swapAmount,
            );

            await expect(execute)
                .and.to.emit(tokenA, 'Transfer')
                .withArgs(destinationChainGateway.address, destinationChainSwapExpress.address, swapAmount)
                .and.to.emit(tokenA, 'Transfer')
                .withArgs(destinationChainSwapExpress.address, gmpExpressService.address, swapAmount);
        });
    });
});<|MERGE_RESOLUTION|>--- conflicted
+++ resolved
@@ -3,47 +3,16 @@
 const chai = require('chai');
 const { ethers } = require('hardhat');
 const {
-<<<<<<< HEAD
-    Contract,
-    ContractFactory,
-    utils: { defaultAbiCoder, arrayify, keccak256 },
-} = ethers;
-const { deployContract, MockProvider, solidity } = require('ethereum-waffle');
-chai.use(solidity);
-const { expect } = chai;
-const { get } = require('lodash/fp');
-const { deployUpgradable, deployCreate3Upgradable } = require('@axelar-network/axelar-gmp-sdk-solidity');
-=======
     utils: { defaultAbiCoder, arrayify, keccak256 },
 } = ethers;
 const { expect } = chai;
 const { deployUpgradable } = require('@axelar-network/axelar-gmp-sdk-solidity');
 const ConstAddressDeployer = require('@axelar-network/axelar-gmp-sdk-solidity/dist/ConstAddressDeployer.json');
->>>>>>> 4f160f24
 
 const CHAIN_ID = 1;
 
-<<<<<<< HEAD
-const ExpressProxyDeployer = require('@axelar-network/axelar-gmp-sdk-solidity/artifacts/contracts/express/ExpressProxyDeployer.sol/ExpressProxyDeployer.json');
-const Auth = require('../../artifacts/contracts/auth/AxelarAuthWeighted.sol/AxelarAuthWeighted.json');
-const TokenDeployer = require('../../artifacts/contracts/TokenDeployer.sol/TokenDeployer.json');
-const AxelarGatewayProxy = require('../../artifacts/contracts/AxelarGatewayProxy.sol/AxelarGatewayProxy.json');
-const AxelarGateway = require('../../artifacts/contracts/AxelarGateway.sol/AxelarGateway.json');
-const MintableCappedERC20 = require('../../artifacts/contracts/MintableCappedERC20.sol/MintableCappedERC20.json');
 const GasService = require('../../artifacts/contracts/gas-service/AxelarGasService.sol/AxelarGasService.json');
 const GasServiceProxy = require('../../artifacts/contracts/gas-service/AxelarGasServiceProxy.sol/AxelarGasServiceProxy.json');
-const GMPExpressService = require('../../artifacts/contracts/gmp-express/GMPExpressService.sol/GMPExpressService.json');
-const GMPExpressServiceProxy = require('../../artifacts/contracts/gmp-express/GMPExpressServiceProxy.sol/GMPExpressServiceProxy.json');
-const SourceChainSwapCaller = require('../../artifacts/contracts/test/gmp/SourceChainSwapCaller.sol/SourceChainSwapCaller.json');
-const DestinationChainSwapExecutable = require('../../artifacts/contracts/test/gmp/DestinationChainSwapExecutable.sol/DestinationChainSwapExecutable.json');
-const DestinationChainSwapExpress = require('../../artifacts/contracts/test/gmp/DestinationChainSwapExpress.sol/DestinationChainSwapExpress.json');
-const DestinationChainTokenSwapper = require('../../artifacts/contracts/test/gmp/DestinationChainTokenSwapper.sol/DestinationChainTokenSwapper.json');
-const ConstAddressDeployer = require('@axelar-network/axelar-gmp-sdk-solidity/dist/ConstAddressDeployer.json');
-const Create3Deployer = require('@axelar-network/axelar-gmp-sdk-solidity/dist/Create3Deployer.json');
-=======
-const GasService = require('../../artifacts/contracts/gas-service/AxelarGasService.sol/AxelarGasService.json');
-const GasServiceProxy = require('../../artifacts/contracts/gas-service/AxelarGasServiceProxy.sol/AxelarGasServiceProxy.json');
->>>>>>> 4f160f24
 
 const {
     getWeightedAuthDeployParam,
@@ -68,11 +37,10 @@
 
     let sourceChainGateway;
     let destinationChainGateway;
-    let gmpExpressService;
-    let gasService;
+    let sourceChainGasService;
     let sourceChainSwapCaller;
     let destinationChainSwapExecutable;
-    let destinationChainSwapExpress;
+    let destinationChainSwapForecallable;
     let destinationChainTokenSwapper;
     let tokenA;
     let tokenB;
@@ -176,37 +144,19 @@
 
         sourceChainGateway = await deployGateway();
         destinationChainGateway = await deployGateway();
-<<<<<<< HEAD
-
-        const constAddressDeployer = await deployContract(ownerWallet, ConstAddressDeployer);
-        const create3Deployer = await deployContract(ownerWallet, Create3Deployer);
-
-        gasService = await deployUpgradable(constAddressDeployer.address, ownerWallet, GasService, GasServiceProxy, [ownerWallet.address]);
-=======
         const constAddressDeployerFactory = await ethers.getContractFactory(
             ConstAddressDeployer.abi,
             ConstAddressDeployer.bytecode,
             ownerWallet,
         );
         const constAddressDeployer = await constAddressDeployerFactory.deploy().then((d) => d.deployed());
->>>>>>> 4f160f24
-
-        const expressProxyDeployer = await deployContract(ownerWallet, ExpressProxyDeployer, [destinationChainGateway.address]);
-
-        gmpExpressService = await deployCreate3Upgradable(create3Deployer.address, ownerWallet, GMPExpressService, GMPExpressServiceProxy, [
-            destinationChainGateway.address,
-            gasService.address,
-            expressProxyDeployer.address,
+
+        sourceChainGasService = await deployUpgradable(constAddressDeployer.address, ownerWallet, GasService, GasServiceProxy, [
             ownerWallet.address,
         ]);
 
-<<<<<<< HEAD
-        tokenA = await deployContract(ownerWallet, MintableCappedERC20, [nameA, symbolA, decimals, capacity]);
-        tokenB = await deployContract(ownerWallet, MintableCappedERC20, [nameB, symbolB, decimals, capacity]);
-=======
         tokenA = await mintableCappedERC20Factory.deploy(nameA, symbolA, decimals, capacity).then((d) => d.deployed());
         tokenB = await mintableCappedERC20Factory.deploy(nameB, symbolB, decimals, capacity).then((d) => d.deployed());
->>>>>>> 4f160f24
 
         await sourceChainGateway.execute(
             await getSignedWeightedExecuteInput(getTokenDeployData(false), [operatorWallet], [1], 1, [operatorWallet]),
@@ -215,39 +165,6 @@
             await getSignedWeightedExecuteInput(getTokenDeployData(true), [operatorWallet], [1], 1, [operatorWallet]),
         );
 
-<<<<<<< HEAD
-        destinationChainTokenSwapper = await deployContract(ownerWallet, DestinationChainTokenSwapper, [tokenA.address, tokenB.address]);
-
-        destinationChainSwapExecutable = await deployContract(ownerWallet, DestinationChainSwapExecutable, [
-            destinationChainGateway.address,
-            destinationChainTokenSwapper.address,
-        ]);
-
-        const salt = keccak256(Buffer.from('DestinationChainSwapExpress'));
-        const destinationChainSwapExpressFactory = new ContractFactory(
-            DestinationChainSwapExpress.abi,
-            DestinationChainSwapExpress.bytecode,
-            ownerWallet,
-        );
-        const bytecode = destinationChainSwapExpressFactory.getDeployTransaction(
-            destinationChainGateway.address,
-            destinationChainTokenSwapper.address,
-        ).data;
-
-        await gmpExpressService.deployExpressExecutable(salt, bytecode, ownerWallet.address, '0x');
-        destinationChainSwapExpress = new Contract(
-            await gmpExpressService.deployedProxyAddress(salt, ownerWallet.address),
-            DestinationChainSwapExpress.abi,
-            ownerWallet,
-        );
-
-        sourceChainSwapCaller = await deployContract(ownerWallet, SourceChainSwapCaller, [
-            sourceChainGateway.address,
-            gasService.address,
-            destinationChain,
-            destinationChainSwapExecutable.address.toString(),
-        ]);
-=======
         destinationChainTokenSwapper = await destinationChainTokenSwapperFactory
             .deploy(tokenA.address, tokenB.address)
             .then((d) => d.deployed());
@@ -260,7 +177,6 @@
         sourceChainSwapCaller = await sourceChainSwapCallerFactory
             .deploy(sourceChainGateway.address, sourceChainGasService.address, destinationChain, destinationChainSwapExecutable.address)
             .then((d) => d.deployed());
->>>>>>> 4f160f24
 
         await tokenA.mint(destinationChainGateway.address, 1e9);
         await tokenB.mint(destinationChainTokenSwapper.address, 1e9);
@@ -271,30 +187,25 @@
         await tokenA.connect(ownerWallet).mint(userWallet.address, 1e9);
     });
 
-    describe('Executable', () => {
+    describe('general message passing', () => {
         it('should swap tokens on remote chain', async () => {
             const swapAmount = 1e6;
-            const gasFeeAmount = 1e6;
+            const gasFeeAmount = 1e3;
             const convertedAmount = 2 * swapAmount;
             const payload = defaultAbiCoder.encode(['string', 'string'], [symbolB, userWallet.address.toString()]);
             const payloadHash = keccak256(payload);
 
-<<<<<<< HEAD
-            const sourceChainTokenA = new Contract(await sourceChainGateway.tokenAddresses(symbolA), MintableCappedERC20.abi, userWallet);
-            await sourceChainTokenA.approve(sourceChainSwapCaller.address, swapAmount);
-=======
             const sourceChainTokenA = mintableCappedERC20Factory
                 .attach(await sourceChainGateway.tokenAddresses(symbolA))
                 .connect(userWallet);
             await sourceChainTokenA.approve(sourceChainSwapCaller.address, swapAmount + gasFeeAmount);
->>>>>>> 4f160f24
 
             await expect(
                 sourceChainSwapCaller
                     .connect(userWallet)
                     .swapToken(symbolA, symbolB, swapAmount, userWallet.address.toString(), { value: gasFeeAmount }),
             )
-                .to.emit(gasService, 'NativeGasPaidForContractCallWithToken')
+                .to.emit(sourceChainGasService, 'NativeGasPaidForContractCallWithToken')
                 .withArgs(
                     sourceChainSwapCaller.address,
                     destinationChain,
@@ -383,32 +294,25 @@
                 .and.to.emit(destinationChainGateway, 'TokenSent')
                 .withArgs(destinationChainSwapExecutable.address, sourceChain, userWallet.address.toString(), symbolB, convertedAmount);
         });
-    });
-
-    describe('ExpressExecutable', () => {
-        it('should expressExecuteWithToken to swap on remote chain', async () => {
+
+        it('should forecall a swap on remote chain', async () => {
             const swapAmount = 1e6;
-            const gasFeeAmount = 1e6;
+            const gasFeeAmount = 1e3;
             const convertedAmount = 2 * swapAmount;
             const payload = defaultAbiCoder.encode(['string', 'string'], [symbolB, userWallet.address.toString()]);
             const payloadHash = keccak256(payload);
 
-<<<<<<< HEAD
-            const sourceChainTokenA = new Contract(await sourceChainGateway.tokenAddresses(symbolA), MintableCappedERC20.abi, userWallet);
-            await sourceChainTokenA.approve(sourceChainSwapCaller.address, swapAmount);
-=======
             const sourceChainTokenA = mintableCappedERC20Factory
                 .attach(await sourceChainGateway.tokenAddresses(symbolA))
                 .connect(userWallet);
             await sourceChainTokenA.approve(sourceChainSwapCaller.address, swapAmount + gasFeeAmount);
->>>>>>> 4f160f24
 
             await expect(
                 sourceChainSwapCaller
                     .connect(userWallet)
                     .swapToken(symbolA, symbolB, swapAmount, userWallet.address.toString(), { value: gasFeeAmount }),
             )
-                .to.emit(gasService, 'NativeGasPaidForContractCallWithToken')
+                .to.emit(sourceChainGasService, 'NativeGasPaidForContractCallWithToken')
                 .withArgs(
                     sourceChainSwapCaller.address,
                     destinationChain,
@@ -430,31 +334,21 @@
                     swapAmount,
                 );
 
-            await tokenA.connect(userWallet).transfer(gmpExpressService.address, swapAmount);
+            await tokenA.connect(userWallet).approve(destinationChainSwapForecallable.address, swapAmount);
 
             await expect(
-                gmpExpressService
-                    .connect(ownerWallet)
-                    .callWithToken(
-                        getRandomID(),
-                        sourceChain,
-                        sourceChainSwapCaller.address,
-                        destinationChainSwapExpress.address,
-                        payload,
-                        symbolA,
-                        swapAmount,
-                    ),
+                destinationChainSwapForecallable
+                    .connect(userWallet)
+                    .forecallWithToken(sourceChain, sourceChainSwapCaller.address, payload, symbolA, swapAmount, userWallet.address),
             )
                 .to.emit(tokenA, 'Transfer')
-                .withArgs(gmpExpressService.address, destinationChainSwapExpress.address, swapAmount)
-                .and.to.emit(tokenA, 'Transfer')
-                .withArgs(destinationChainSwapExpress.address, destinationChainTokenSwapper.address, swapAmount)
+                .withArgs(userWallet.address, destinationChainSwapForecallable.address, swapAmount)
                 .and.to.emit(tokenB, 'Transfer')
-                .withArgs(destinationChainTokenSwapper.address, destinationChainSwapExpress.address, convertedAmount)
+                .withArgs(destinationChainTokenSwapper.address, destinationChainSwapForecallable.address, convertedAmount)
                 .and.to.emit(tokenB, 'Transfer')
-                .withArgs(destinationChainSwapExpress.address, destinationChainGateway.address, convertedAmount)
+                .withArgs(destinationChainSwapForecallable.address, destinationChainGateway.address, convertedAmount)
                 .and.to.emit(destinationChainGateway, 'TokenSent')
-                .withArgs(destinationChainSwapExpress.address, sourceChain, userWallet.address.toString(), symbolB, convertedAmount);
+                .withArgs(destinationChainSwapForecallable.address, sourceChain, userWallet.address.toString(), symbolB, convertedAmount);
 
             const approveCommandId = getRandomID();
             const sourceTxHash = keccak256('0x123abc123abc');
@@ -473,7 +367,7 @@
                                 [
                                     sourceChain,
                                     sourceChainSwapCaller.address.toString(),
-                                    destinationChainSwapExpress.address,
+                                    destinationChainSwapForecallable.address,
                                     payloadHash,
                                     symbolA,
                                     swapAmount,
@@ -496,7 +390,7 @@
                     approveCommandId,
                     sourceChain,
                     sourceChainSwapCaller.address.toString(),
-                    destinationChainSwapExpress.address,
+                    destinationChainSwapForecallable.address,
                     payloadHash,
                     symbolA,
                     swapAmount,
@@ -504,7 +398,7 @@
                     sourceEventIndex,
                 );
 
-            const execute = await destinationChainSwapExpress.executeWithToken(
+            const swap = await destinationChainSwapForecallable.executeWithToken(
                 approveCommandId,
                 sourceChain,
                 sourceChainSwapCaller.address.toString(),
@@ -513,11 +407,11 @@
                 swapAmount,
             );
 
-            await expect(execute)
+            await expect(swap)
+                .to.emit(tokenA, 'Transfer')
+                .withArgs(destinationChainGateway.address, destinationChainSwapForecallable.address, swapAmount)
                 .and.to.emit(tokenA, 'Transfer')
-                .withArgs(destinationChainGateway.address, destinationChainSwapExpress.address, swapAmount)
-                .and.to.emit(tokenA, 'Transfer')
-                .withArgs(destinationChainSwapExpress.address, gmpExpressService.address, swapAmount);
+                .withArgs(destinationChainSwapForecallable.address, userWallet.address, swapAmount);
         });
     });
 });