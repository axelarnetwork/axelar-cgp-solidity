--- conflicted
+++ resolved
@@ -1,21 +1,13 @@
 'use strict';
 
 const chai = require('chai');
-<<<<<<< HEAD
-const { config, ethers } = require('hardhat');
-=======
 const { ethers, config } = require('hardhat');
->>>>>>> 668ddee1
 const {
     utils: { defaultAbiCoder, keccak256, parseEther },
 } = ethers;
 const { expect } = chai;
 
 const EVM_VERSION = config.solidity.compilers[0].settings.evmVersion;
-<<<<<<< HEAD
-
-=======
->>>>>>> 668ddee1
 const GasService = require('../../artifacts/contracts/gas-service/AxelarGasService.sol/AxelarGasService.json');
 const GasServiceProxy = require('../../artifacts/contracts/gas-service/AxelarGasServiceProxy.sol/AxelarGasServiceProxy.json');
 
@@ -434,18 +426,5 @@
 
             expect(proxyBytecodeHash).to.be.equal(expected);
         });
-
-
-        it('should have the same proxy bytecode preserved for each EVM', async () => {
-            const proxyBytecode = GasServiceProxy.bytecode;
-            const proxyBytecodeHash = keccak256(proxyBytecode);
-            const expected = {
-                istanbul: '0x885390e8cdbd59403e862821e2cde97b65b8e0ff145ef131b7d1bb7b49ae575c',
-                berlin: '0x102a9449688476eff53daa30db95211709f2b78555415593d9bf4a2deb2ee92c',
-                london: '0x844ca3b3e4439c8473ba73c11d5c9b9bb69b6b528f8485a794797094724a4dbf',
-            }[EVM_VERSION]
-
-            expect(proxyBytecodeHash).to.be.equal(expected);
-        });
     });
 });