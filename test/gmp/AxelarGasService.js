'use strict';

const chai = require('chai');
<<<<<<< HEAD
const { ethers } = require('hardhat');
const {
    utils: { defaultAbiCoder, keccak256, parseEther },
} = ethers;
const { expect } = chai;

=======
const { config, ethers} = require('hardhat');
const {
    utils: { defaultAbiCoder, keccak256, parseEther },
} = ethers;
const { deployContract, MockProvider, solidity } = require('ethereum-waffle');
chai.use(solidity);
const { expect } = chai;

const EVM_VERSION = config.solidity.compilers[0].settings.evmVersion;

const ADDRESS_ZERO = '0x0000000000000000000000000000000000000000';

const MintableCappedERC20 = require('../../artifacts/contracts/MintableCappedERC20.sol/MintableCappedERC20.json');
>>>>>>> f3a457e8
const GasService = require('../../artifacts/contracts/gas-service/AxelarGasService.sol/AxelarGasService.json');
const GasServiceProxy = require('../../artifacts/contracts/gas-service/AxelarGasServiceProxy.sol/AxelarGasServiceProxy.json');

const ConstAddressDeployer = require('@axelar-network/axelar-gmp-sdk-solidity/dist/ConstAddressDeployer.json');
const { deployUpgradable, upgradeUpgradable } = require('@axelar-network/axelar-gmp-sdk-solidity');

describe('AxelarGasService', () => {
    let constAddressDeployerFactory;
    let testTokenFactory;

    let constAddressDeployer;
    let gasService;
    let testToken;

    let ownerWallet;
    let userWallet;

    before(async () => {
        [ownerWallet, userWallet] = await ethers.getSigners();

        constAddressDeployerFactory = await ethers.getContractFactory(ConstAddressDeployer.abi, ConstAddressDeployer.bytecode, ownerWallet);
        testTokenFactory = await ethers.getContractFactory('MintableCappedERC20', ownerWallet);
    });

    beforeEach(async () => {
        constAddressDeployer = await constAddressDeployerFactory.deploy().then((d) => d.deployed());

        gasService = await deployUpgradable(constAddressDeployer.address, ownerWallet, GasService, GasServiceProxy, [ownerWallet.address]);

        const name = 'testToken';
        const symbol = 'testToken';
        const decimals = 16;
        const capacity = 0;

        testToken = await testTokenFactory.deploy(name, symbol, decimals, capacity).then((d) => d.deployed());

        await testToken.mint(userWallet.address, 1e9);
    });

    describe('gas receiver', () => {
        it('should emit events when receives gas payment', async () => {
            const destinationChain = 'ethereum';
            const destinationAddress = ownerWallet.address;
            const payload = defaultAbiCoder.encode(['address', 'address'], [ownerWallet.address, userWallet.address]);
            const payloadHash = keccak256(payload);
            const symbol = 'USDC';
            const amount = 100000;
            const gasToken = testToken.address;
            const gasFeeAmount = 1000;
            const nativeGasFeeAmount = parseEther('1.0');

            await testToken.connect(userWallet).approve(gasService.address, 1e6);

            await expect(
                gasService
                    .connect(userWallet)
                    .payGasForContractCall(
                        userWallet.address,
                        destinationChain,
                        destinationAddress,
                        payload,
                        gasToken,
                        gasFeeAmount,
                        userWallet.address,
                    ),
            )
                .to.emit(gasService, 'GasPaidForContractCall')
                .withArgs(userWallet.address, destinationChain, destinationAddress, payloadHash, gasToken, gasFeeAmount, userWallet.address)
                .and.to.emit(testToken, 'Transfer')
                .withArgs(userWallet.address, gasService.address, gasFeeAmount);

            await expect(
                gasService
                    .connect(userWallet)
                    .payGasForContractCallWithToken(
                        userWallet.address,
                        destinationChain,
                        destinationAddress,
                        payload,
                        symbol,
                        amount,
                        gasToken,
                        gasFeeAmount,
                        userWallet.address,
                    ),
            )
                .to.emit(gasService, 'GasPaidForContractCallWithToken')
                .withArgs(
                    userWallet.address,
                    destinationChain,
                    destinationAddress,
                    payloadHash,
                    symbol,
                    amount,
                    gasToken,
                    gasFeeAmount,
                    userWallet.address,
                )
                .and.to.emit(testToken, 'Transfer')
                .withArgs(userWallet.address, gasService.address, gasFeeAmount);

            await expect(
                await gasService
                    .connect(userWallet)
                    .payNativeGasForContractCall(userWallet.address, destinationChain, destinationAddress, payload, userWallet.address, {
                        value: nativeGasFeeAmount,
                    }),
            )
                .to.emit(gasService, 'NativeGasPaidForContractCall')
                .withArgs(userWallet.address, destinationChain, destinationAddress, payloadHash, nativeGasFeeAmount, userWallet.address)
                .and.to.changeEtherBalance(gasService, nativeGasFeeAmount);

            await expect(
                await gasService
                    .connect(userWallet)
                    .payNativeGasForContractCallWithToken(
                        userWallet.address,
                        destinationChain,
                        destinationAddress,
                        payload,
                        symbol,
                        amount,
                        userWallet.address,
                        { value: nativeGasFeeAmount },
                    ),
            )
                .to.emit(gasService, 'NativeGasPaidForContractCallWithToken')
                .withArgs(
                    userWallet.address,
                    destinationChain,
                    destinationAddress,
                    payloadHash,
                    symbol,
                    amount,
                    nativeGasFeeAmount,
                    userWallet.address,
                )
                .and.to.changeEtherBalance(gasService, nativeGasFeeAmount);

            await expect(
                gasService
                    .connect(userWallet)
                    .payGasForExpressCallWithToken(
                        userWallet.address,
                        destinationChain,
                        destinationAddress,
                        payload,
                        symbol,
                        amount,
                        gasToken,
                        gasFeeAmount,
                        userWallet.address,
                    ),
            )
                .to.emit(gasService, 'GasPaidForExpressCallWithToken')
                .withArgs(
                    userWallet.address,
                    destinationChain,
                    destinationAddress,
                    payloadHash,
                    symbol,
                    amount,
                    gasToken,
                    gasFeeAmount,
                    userWallet.address,
                )
                .and.to.emit(testToken, 'Transfer')
                .withArgs(userWallet.address, gasService.address, gasFeeAmount);

            await expect(
                await gasService
                    .connect(userWallet)
                    .payNativeGasForExpressCallWithToken(
                        userWallet.address,
                        destinationChain,
                        destinationAddress,
                        payload,
                        symbol,
                        amount,
                        userWallet.address,
                        { value: nativeGasFeeAmount },
                    ),
            )
                .to.emit(gasService, 'NativeGasPaidForExpressCallWithToken')
                .withArgs(
                    userWallet.address,
                    destinationChain,
                    destinationAddress,
                    payloadHash,
                    symbol,
                    amount,
                    nativeGasFeeAmount,
                    userWallet.address,
                )
                .and.to.changeEtherBalance(gasService, nativeGasFeeAmount);
        });

        it('should revert when no ether is sent with native gas payment calls', async () => {
            const destinationChain = 'ethereum';
            const destinationAddress = ownerWallet.address;
            const payload = defaultAbiCoder.encode(['address', 'address'], [ownerWallet.address, userWallet.address]);
            const symbol = 'USDC';
            const amount = 100000;

            await testToken.connect(userWallet).approve(gasService.address, 1e6);

            await expect(
                gasService
                    .connect(userWallet)
                    .payNativeGasForContractCall(userWallet.address, destinationChain, destinationAddress, payload, userWallet.address),
            ).to.be.revertedWith('NothingReceived');

            await expect(
                gasService
                    .connect(userWallet)
                    .payNativeGasForContractCallWithToken(
                        userWallet.address,
                        destinationChain,
                        destinationAddress,
                        payload,
                        symbol,
                        amount,
                        userWallet.address,
                    ),
            ).to.be.revertedWith('NothingReceived');

            await expect(
                gasService
                    .connect(userWallet)
                    .payNativeGasForExpressCallWithToken(
                        userWallet.address,
                        destinationChain,
                        destinationAddress,
                        payload,
                        symbol,
                        amount,
                        userWallet.address,
                    ),
            ).to.be.revertedWith('NothingReceived');
        });

        it('should allow to collect accumulated payments and refund', async () => {
            const destinationChain = 'ethereum';
            const destinationAddress = ownerWallet.address;
            const payload = defaultAbiCoder.encode(['address', 'address'], [ownerWallet.address, userWallet.address]);
            const symbol = 'USDC';
            const amount = 100000;
            const gasToken = testToken.address;
            const gasFeeAmount = 1000;
            const nativeGasFeeAmount = parseEther('1.0');

            await testToken.connect(userWallet).approve(gasService.address, 1e6);

            await gasService
                .connect(userWallet)
                .payGasForContractCall(
                    userWallet.address,
                    destinationChain,
                    destinationAddress,
                    payload,
                    gasToken,
                    gasFeeAmount,
                    userWallet.address,
                );

            await gasService
                .connect(userWallet)
                .payGasForContractCallWithToken(
                    userWallet.address,
                    destinationChain,
                    destinationAddress,
                    payload,
                    symbol,
                    amount,
                    gasToken,
                    gasFeeAmount,
                    userWallet.address,
                );

            await gasService
                .connect(userWallet)
                .payNativeGasForContractCall(userWallet.address, destinationChain, destinationAddress, payload, userWallet.address, {
                    value: nativeGasFeeAmount,
                });

            await gasService
                .connect(userWallet)
                .payNativeGasForContractCall(userWallet.address, destinationChain, destinationAddress, payload, userWallet.address, {
                    value: nativeGasFeeAmount,
                });

            await expect(gasService.connect(userWallet).refund(userWallet.address, ethers.constants.AddressZero, nativeGasFeeAmount)).to.be
                .reverted;

            await expect(
                await gasService.connect(ownerWallet).refund(userWallet.address, ethers.constants.AddressZero, nativeGasFeeAmount),
            ).to.changeEtherBalance(userWallet, nativeGasFeeAmount);

            await expect(gasService.connect(userWallet).refund(userWallet.address, testToken.address, gasFeeAmount)).to.be.reverted;

            await expect(await gasService.connect(ownerWallet).refund(userWallet.address, testToken.address, gasFeeAmount))
                .and.to.emit(testToken, 'Transfer')
                .withArgs(gasService.address, userWallet.address, gasFeeAmount);

            await expect(
                gasService
                    .connect(userWallet)
                    .collectFees(
                        ownerWallet.address,
                        [ethers.constants.AddressZero, testToken.address],
                        [nativeGasFeeAmount, gasFeeAmount],
                    ),
            ).to.be.reverted;

            await expect(
                await gasService
                    .connect(ownerWallet)
                    .collectFees(
                        ownerWallet.address,
                        [ethers.constants.AddressZero, testToken.address],
                        [nativeGasFeeAmount, gasFeeAmount],
                    ),
            )
                .to.changeEtherBalance(ownerWallet, nativeGasFeeAmount)
                .and.to.emit(testToken, 'Transfer')
                .withArgs(gasService.address, ownerWallet.address, gasFeeAmount);
        });

        it('should upgrade the gas receiver implementation', async () => {
            const prevImpl = await gasService.implementation();
            await expect(upgradeUpgradable(gasService.address, ownerWallet, GasService, [ownerWallet.address])).to.emit(
                gasService,
                'Upgraded',
            );

            const newImpl = await gasService.implementation();
            expect(await gasService.owner()).to.be.equal(ownerWallet.address);
            expect(prevImpl).to.not.equal(newImpl);

            await expect(gasService.connect(ownerWallet).transferOwnership(userWallet.address))
                .and.to.emit(gasService, 'OwnershipTransferred')
                .withArgs(userWallet.address);

            await expect(await gasService.owner()).to.be.equal(userWallet.address);
        });

        it('should emit events when gas is added', async () => {
            const txHash = keccak256(defaultAbiCoder.encode(['string'], ['random tx hash']));
            const logIndex = 13;
            const gasToken = testToken.address;
            const gasFeeAmount = 1000;
            const nativeGasFeeAmount = parseEther('1.0');

            await testToken.connect(userWallet).approve(gasService.address, 1e6);

            await expect(gasService.connect(userWallet).addGas(txHash, logIndex, gasToken, gasFeeAmount, userWallet.address))
                .to.emit(gasService, 'GasAdded')
                .withArgs(txHash, logIndex, gasToken, gasFeeAmount, userWallet.address)
                .and.to.emit(testToken, 'Transfer')
                .withArgs(userWallet.address, gasService.address, gasFeeAmount);

            await expect(
                await gasService.connect(userWallet).addNativeGas(txHash, logIndex, userWallet.address, { value: nativeGasFeeAmount }),
            )
                .to.emit(gasService, 'NativeGasAdded')
                .withArgs(txHash, logIndex, nativeGasFeeAmount, userWallet.address)
                .and.to.changeEtherBalance(gasService, nativeGasFeeAmount);
        });

        it('should emit events when gas is added for express calls', async () => {
            const txHash = keccak256(defaultAbiCoder.encode(['string'], ['random tx hash']));
            const logIndex = 13;
            const gasToken = testToken.address;
            const gasFeeAmount = 1000;
            const nativeGasFeeAmount = parseEther('1.0');

            await testToken.connect(userWallet).approve(gasService.address, 1e6);

            await expect(gasService.connect(userWallet).addExpressGas(txHash, logIndex, gasToken, gasFeeAmount, userWallet.address))
                .to.emit(gasService, 'ExpressGasAdded')
                .withArgs(txHash, logIndex, gasToken, gasFeeAmount, userWallet.address)
                .and.to.emit(testToken, 'Transfer')
                .withArgs(userWallet.address, gasService.address, gasFeeAmount);

            await expect(
                await gasService
                    .connect(userWallet)
                    .addNativeExpressGas(txHash, logIndex, userWallet.address, { value: nativeGasFeeAmount }),
            )
                .to.emit(gasService, 'NativeExpressGasAdded')
                .withArgs(txHash, logIndex, nativeGasFeeAmount, userWallet.address)
                .and.to.changeEtherBalance(gasService, nativeGasFeeAmount);
        });

<<<<<<< HEAD
        it('should revert if no ether is sent with add native gas calls both normal and express', async () => {
            const txHash = keccak256(defaultAbiCoder.encode(['string'], ['random tx hash']));
            const logIndex = 13;

            await expect(
                gasService.connect(userWallet).addNativeGas(txHash, logIndex, userWallet.address, { gasLimit: 250000 }),
            ).to.be.revertedWith('NothingReceived');

            await expect(
                gasService.connect(userWallet).addNativeExpressGas(txHash, logIndex, userWallet.address, { gasLimit: 250000 }),
            ).to.be.revertedWith('NothingReceived');
=======

        it('should have the same proxy bytecode preserved for each EVM', async () => {
            const proxyBytecode = GasServiceProxy.bytecode;
            const proxyBytecodeHash = keccak256(proxyBytecode);
            const expected = {
                istanbul: '0x885390e8cdbd59403e862821e2cde97b65b8e0ff145ef131b7d1bb7b49ae575c',
                berlin: '0x102a9449688476eff53daa30db95211709f2b78555415593d9bf4a2deb2ee92c',
                london: '0x844ca3b3e4439c8473ba73c11d5c9b9bb69b6b528f8485a794797094724a4dbf',
            }[EVM_VERSION]

            expect(proxyBytecodeHash).to.be.equal(expected);
>>>>>>> f3a457e8
        });
    });
});<|MERGE_RESOLUTION|>--- conflicted
+++ resolved
@@ -1,28 +1,13 @@
 'use strict';
 
 const chai = require('chai');
-<<<<<<< HEAD
-const { ethers } = require('hardhat');
+const { ethers, config } = require('hardhat');
 const {
     utils: { defaultAbiCoder, keccak256, parseEther },
 } = ethers;
 const { expect } = chai;
 
-=======
-const { config, ethers} = require('hardhat');
-const {
-    utils: { defaultAbiCoder, keccak256, parseEther },
-} = ethers;
-const { deployContract, MockProvider, solidity } = require('ethereum-waffle');
-chai.use(solidity);
-const { expect } = chai;
-
 const EVM_VERSION = config.solidity.compilers[0].settings.evmVersion;
-
-const ADDRESS_ZERO = '0x0000000000000000000000000000000000000000';
-
-const MintableCappedERC20 = require('../../artifacts/contracts/MintableCappedERC20.sol/MintableCappedERC20.json');
->>>>>>> f3a457e8
 const GasService = require('../../artifacts/contracts/gas-service/AxelarGasService.sol/AxelarGasService.json');
 const GasServiceProxy = require('../../artifacts/contracts/gas-service/AxelarGasServiceProxy.sol/AxelarGasServiceProxy.json');
 
@@ -417,7 +402,6 @@
                 .and.to.changeEtherBalance(gasService, nativeGasFeeAmount);
         });
 
-<<<<<<< HEAD
         it('should revert if no ether is sent with add native gas calls both normal and express', async () => {
             const txHash = keccak256(defaultAbiCoder.encode(['string'], ['random tx hash']));
             const logIndex = 13;
@@ -429,7 +413,8 @@
             await expect(
                 gasService.connect(userWallet).addNativeExpressGas(txHash, logIndex, userWallet.address, { gasLimit: 250000 }),
             ).to.be.revertedWith('NothingReceived');
-=======
+        });
+
 
         it('should have the same proxy bytecode preserved for each EVM', async () => {
             const proxyBytecode = GasServiceProxy.bytecode;
@@ -441,7 +426,6 @@
             }[EVM_VERSION]
 
             expect(proxyBytecodeHash).to.be.equal(expected);
->>>>>>> f3a457e8
         });
     });
 });