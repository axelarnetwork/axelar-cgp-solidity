--- conflicted
+++ resolved
@@ -226,13 +226,8 @@
 
         await expect(tx)
             .to.emit(interchainGovernance, 'ProposalExecuted')
-<<<<<<< HEAD
-            .withArgs(proposalHash)
+            .withArgs(proposalHash, target, calldata, nativeValue, executionTimestamp)
             .and.to.emit(targetContract, 'TargetCalled');
-=======
-            .withArgs(proposalHash, target, calldata, nativeValue, executionTimestamp)
-            .and.to.emit(governanceTarget, 'TargetCalled');
->>>>>>> e8ab561f
     });
 
     it('should revert on executing a proposal if call to target fails', async () => {
