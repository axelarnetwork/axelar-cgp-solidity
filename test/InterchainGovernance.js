'use strict';

const chai = require('chai');
const { ethers, network } = require('hardhat');
const {
    utils: { defaultAbiCoder, Interface, solidityKeccak256 },
    constants: { AddressZero },
} = ethers;
const { expect } = chai;

describe('InterchainGovernance', () => {
    let ownerWallet;
    let governanceAddress;
    let gatewayAddress;

    let interchainGovernanceFactory;
    let interchainGovernance;

    let targetFactory;
    let targetContract;

    const governanceChain = 'Governance Chain';

    before(async () => {
        [ownerWallet, governanceAddress, gatewayAddress] = await ethers.getSigners();

        interchainGovernanceFactory = await ethers.getContractFactory('TestInterchainGovernance', ownerWallet);
        targetFactory = await ethers.getContractFactory('Target', ownerWallet);
    });

    beforeEach(async () => {
        const buffer = 10 * 60 * 60;

        interchainGovernance = await interchainGovernanceFactory
            .deploy(gatewayAddress.address, governanceChain, governanceAddress.address, buffer)
            .then((d) => d.deployed());

        targetContract = await targetFactory.deploy().then((d) => d.deployed());
<<<<<<< HEAD
    });

    it('should initialize the governance contract with correct parameters', async () => {
        expect(await interchainGovernance.gateway()).to.equal(gatewayAddress.address);
        expect(await interchainGovernance.governanceChain()).to.equal(governanceChain);
        expect(await interchainGovernance.governanceAddress()).to.equal(governanceAddress.address);
=======
>>>>>>> d200343d
    });

    it('should schedule a proposal', async () => {
        const commandID = 0;
        const target = targetContract.address;
<<<<<<< HEAD
        const nativeValue = 100;
        const timeDelay = 12 * 60 * 60;

        const targetInterface = new Interface(['function callTarget() external']);
        const calldata = targetInterface.encodeFunctionData('callTarget');

        const block = await ethers.provider.getBlock('latest');
        const eta = block.timestamp + timeDelay;

        const proposalHash = solidityKeccak256(['address', 'bytes', 'uint256'], [target, calldata, nativeValue]);

        const payload = defaultAbiCoder.encode(
            ['uint256', 'address', 'bytes', 'uint256', 'uint256'],
            [commandID, target, calldata, nativeValue, eta],
        );

        await expect(interchainGovernance.executeProposalAction(governanceChain, governanceAddress.address, payload))
            .to.emit(interchainGovernance, 'ProposalScheduled')
            .withArgs(proposalHash, target, calldata, nativeValue, eta);
    });

    it('should get the eta of a proposal', async () => {
        const commandID = 0;
        const target = targetContract.address;
=======
>>>>>>> d200343d
        const nativeValue = 100;
        const timeDelay = 12 * 60 * 60;

        const targetInterface = new Interface(['function callTarget() external']);
        const calldata = targetInterface.encodeFunctionData('callTarget');

        const block = await ethers.provider.getBlock('latest');
        const eta = block.timestamp + timeDelay;

        const proposalHash = solidityKeccak256(['address', 'bytes', 'uint256'], [target, calldata, nativeValue]);

        const payload = defaultAbiCoder.encode(
            ['uint256', 'address', 'bytes', 'uint256', 'uint256'],
            [commandID, target, calldata, nativeValue, eta],
        );

        await expect(interchainGovernance.executeProposalAction(governanceChain, governanceAddress.address, payload))
            .to.emit(interchainGovernance, 'ProposalScheduled')
            .withArgs(proposalHash, target, calldata, nativeValue, eta);

        const proposalEta = await interchainGovernance.getProposalEta(target, calldata, nativeValue);

        expect(proposalEta).to.equal(eta);
    });

    it('should revert on scheduling a proposal if source chain is not the governance chain', async () => {
        const commandID = 0;
        const target = targetContract.address;
        const nativeValue = 100;
        const timeDelay = 12 * 60 * 60;
        const sourceChain = 'Source Chain';

        const targetInterface = new Interface(['function callTarget() external']);
        const calldata = targetInterface.encodeFunctionData('callTarget');

        const block = await ethers.provider.getBlock('latest');
        const eta = block.timestamp + timeDelay;

        const payload = defaultAbiCoder.encode(
            ['uint256', 'address', 'bytes', 'uint256', 'uint256'],
            [commandID, target, calldata, nativeValue, eta],
        );

        await expect(
            interchainGovernance.executeProposalAction(sourceChain, governanceAddress.address, payload),
        ).to.be.revertedWithCustomError(interchainGovernance, 'NotGovernance');
    });

    it('should revert on scheduling a proposal if source address is not the governance address', async () => {
        const commandID = 0;
        const target = targetContract.address;
        const nativeValue = 100;
        const timeDelay = 12 * 60 * 60;

        const targetInterface = new Interface(['function callTarget() external']);
        const calldata = targetInterface.encodeFunctionData('callTarget');

        const block = await ethers.provider.getBlock('latest');
        const eta = block.timestamp + timeDelay;

        const payload = defaultAbiCoder.encode(
            ['uint256', 'address', 'bytes', 'uint256', 'uint256'],
            [commandID, target, calldata, nativeValue, eta],
        );

        await expect(
            interchainGovernance.executeProposalAction(governanceChain, gatewayAddress.address, payload),
        ).to.be.revertedWithCustomError(interchainGovernance, 'NotGovernance');
    });

    it('should revert on scheduling a proposal if the target address is invalid', async () => {
        const commandID = 0;
        const target = AddressZero;
        const nativeValue = 100;
        const timeDelay = 12 * 60 * 60;

        const targetInterface = new Interface(['function callTarget() external']);
        const calldata = targetInterface.encodeFunctionData('callTarget');

        const block = await ethers.provider.getBlock('latest');
        const eta = block.timestamp + timeDelay;

        const payload = defaultAbiCoder.encode(
            ['uint256', 'address', 'bytes', 'uint256', 'uint256'],
            [commandID, target, calldata, nativeValue, eta],
        );

        await expect(
            interchainGovernance.executeProposalAction(governanceChain, governanceAddress.address, payload),
        ).to.be.revertedWithCustomError(interchainGovernance, 'InvalidTarget');
    });

    it('should withdraw native ether from governance', async () => {
        const commandID = 0;
        const target = targetContract.address;
        const nativeValue = 100;
        const timeDelay = 12 * 60 * 60;
        const calldata = '0x';

        const block = await ethers.provider.getBlock('latest');
        const eta = block.timestamp + timeDelay;

        const payload = defaultAbiCoder.encode(
            ['uint256', 'address', 'bytes', 'uint256', 'uint256'],
            [commandID, target, calldata, nativeValue, eta],
        );

        await ownerWallet
            .sendTransaction({
                to: interchainGovernance.address,
                value: nativeValue,
            })
            .then((tx) => tx.wait());

        await interchainGovernance.executeProposalAction(governanceChain, governanceAddress.address, payload);

        await network.provider.send('evm_increaseTime', [timeDelay]);
        await network.provider.send('evm_mine');

        const tx = await interchainGovernance.executeProposal(target, calldata, nativeValue);

        await expect(tx).to.emit(interchainGovernance, 'ProposalExecuted').to.changeEtherBalance(target, nativeValue);
    });

    it('should cancel an existing proposal', async () => {
        const commandID = 0;
        const commandIDCancel = 1;
        const target = targetContract.address;
        const nativeValue = 100;
        const timeDelay = 12 * 60 * 60;

        const targetInterface = new Interface(['function callTarget() external']);
        const calldata = targetInterface.encodeFunctionData('callTarget');

        const block = await ethers.provider.getBlock('latest');
        const eta = block.timestamp + timeDelay;

        const proposalHash = solidityKeccak256(['address', 'bytes', 'uint256'], [target, calldata, nativeValue]);

        const payload = defaultAbiCoder.encode(
            ['uint256', 'address', 'bytes', 'uint256', 'uint256'],
            [commandID, target, calldata, nativeValue, eta],
        );

        await expect(interchainGovernance.executeProposalAction(governanceChain, governanceAddress.address, payload))
            .to.emit(interchainGovernance, 'ProposalScheduled')
            .withArgs(proposalHash, target, calldata, nativeValue, eta);

        const cancelPayload = defaultAbiCoder.encode(
            ['uint256', 'address', 'bytes', 'uint256', 'uint256'],
            [commandIDCancel, target, calldata, nativeValue, eta],
        );

        await expect(interchainGovernance.executeProposalAction(governanceChain, governanceAddress.address, cancelPayload))
            .to.emit(interchainGovernance, 'ProposalCancelled')
            .withArgs(proposalHash, target, calldata, nativeValue, eta);
    });

    it('should execute an existing proposal', async () => {
        const commandID = 0;
        const target = targetContract.address;
        const nativeValue = 100;
        const timeDelay = 12 * 60 * 60;

        const targetInterface = new Interface(['function callTarget() external']);
        const calldata = targetInterface.encodeFunctionData('callTarget');

        const block = await ethers.provider.getBlock('latest');
        const eta = block.timestamp + timeDelay;

        const proposalHash = solidityKeccak256(['address', 'bytes', 'uint256'], [target, calldata, nativeValue]);

        const payload = defaultAbiCoder.encode(
            ['uint256', 'address', 'bytes', 'uint256', 'uint256'],
            [commandID, target, calldata, nativeValue, eta],
        );

        await expect(interchainGovernance.executeProposalAction(governanceChain, governanceAddress.address, payload))
            .to.emit(interchainGovernance, 'ProposalScheduled')
            .withArgs(proposalHash, target, calldata, nativeValue, eta);

        await network.provider.send('evm_increaseTime', [timeDelay]);
        await network.provider.send('evm_mine');

        const tx = await interchainGovernance.executeProposal(target, calldata, nativeValue, { value: nativeValue });
        const executionTimestamp = (await ethers.provider.getBlock(tx.blockNumber)).timestamp;

        await expect(tx)
            .to.emit(interchainGovernance, 'ProposalExecuted')
            .withArgs(proposalHash, target, calldata, nativeValue, executionTimestamp)
            .and.to.emit(targetContract, 'TargetCalled');
    });

    it('should revert on executing a proposal if call to target fails', async () => {
        const commandID = 0;
        const target = targetContract.address;
        const nativeValue = 100;
        const timeDelay = 12 * 60 * 60;

        // Encode function that does not exist on target
        const targetInterface = new Interface(['function set() external']);
        const calldata = targetInterface.encodeFunctionData('set');

        const block = await ethers.provider.getBlock('latest');
        const eta = block.timestamp + timeDelay;

        const proposalHash = solidityKeccak256(['address', 'bytes', 'uint256'], [target, calldata, nativeValue]);

        const payload = defaultAbiCoder.encode(
            ['uint256', 'address', 'bytes', 'uint256', 'uint256'],
            [commandID, target, calldata, nativeValue, eta],
        );

        await expect(interchainGovernance.executeProposalAction(governanceChain, governanceAddress.address, payload))
            .to.emit(interchainGovernance, 'ProposalScheduled')
            .withArgs(proposalHash, target, calldata, nativeValue, eta);

        await network.provider.send('evm_increaseTime', [timeDelay]);
        await network.provider.send('evm_mine');

        await expect(
            interchainGovernance.executeProposal(target, calldata, nativeValue, { value: nativeValue }),
        ).to.be.revertedWithCustomError(interchainGovernance, 'ExecutionFailed');
    });
});<|MERGE_RESOLUTION|>--- conflicted
+++ resolved
@@ -36,70 +36,30 @@
             .then((d) => d.deployed());
 
         targetContract = await targetFactory.deploy().then((d) => d.deployed());
-<<<<<<< HEAD
-    });
-
-    it('should initialize the governance contract with correct parameters', async () => {
-        expect(await interchainGovernance.gateway()).to.equal(gatewayAddress.address);
-        expect(await interchainGovernance.governanceChain()).to.equal(governanceChain);
-        expect(await interchainGovernance.governanceAddress()).to.equal(governanceAddress.address);
-=======
->>>>>>> d200343d
     });
 
     it('should schedule a proposal', async () => {
         const commandID = 0;
         const target = targetContract.address;
-<<<<<<< HEAD
-        const nativeValue = 100;
-        const timeDelay = 12 * 60 * 60;
-
-        const targetInterface = new Interface(['function callTarget() external']);
-        const calldata = targetInterface.encodeFunctionData('callTarget');
-
-        const block = await ethers.provider.getBlock('latest');
-        const eta = block.timestamp + timeDelay;
-
-        const proposalHash = solidityKeccak256(['address', 'bytes', 'uint256'], [target, calldata, nativeValue]);
-
-        const payload = defaultAbiCoder.encode(
-            ['uint256', 'address', 'bytes', 'uint256', 'uint256'],
-            [commandID, target, calldata, nativeValue, eta],
-        );
-
-        await expect(interchainGovernance.executeProposalAction(governanceChain, governanceAddress.address, payload))
-            .to.emit(interchainGovernance, 'ProposalScheduled')
-            .withArgs(proposalHash, target, calldata, nativeValue, eta);
-    });
-
-    it('should get the eta of a proposal', async () => {
-        const commandID = 0;
-        const target = targetContract.address;
-=======
->>>>>>> d200343d
-        const nativeValue = 100;
-        const timeDelay = 12 * 60 * 60;
-
-        const targetInterface = new Interface(['function callTarget() external']);
-        const calldata = targetInterface.encodeFunctionData('callTarget');
-
-        const block = await ethers.provider.getBlock('latest');
-        const eta = block.timestamp + timeDelay;
-
-        const proposalHash = solidityKeccak256(['address', 'bytes', 'uint256'], [target, calldata, nativeValue]);
-
-        const payload = defaultAbiCoder.encode(
-            ['uint256', 'address', 'bytes', 'uint256', 'uint256'],
-            [commandID, target, calldata, nativeValue, eta],
-        );
-
-        await expect(interchainGovernance.executeProposalAction(governanceChain, governanceAddress.address, payload))
-            .to.emit(interchainGovernance, 'ProposalScheduled')
-            .withArgs(proposalHash, target, calldata, nativeValue, eta);
-
-        const proposalEta = await interchainGovernance.getProposalEta(target, calldata, nativeValue);
-
-        expect(proposalEta).to.equal(eta);
+        const nativeValue = 100;
+        const timeDelay = 12 * 60 * 60;
+
+        const targetInterface = new Interface(['function callTarget() external']);
+        const calldata = targetInterface.encodeFunctionData('callTarget');
+
+        const block = await ethers.provider.getBlock('latest');
+        const eta = block.timestamp + timeDelay;
+
+        const proposalHash = solidityKeccak256(['address', 'bytes', 'uint256'], [target, calldata, nativeValue]);
+
+        const payload = defaultAbiCoder.encode(
+            ['uint256', 'address', 'bytes', 'uint256', 'uint256'],
+            [commandID, target, calldata, nativeValue, eta],
+        );
+
+        await expect(interchainGovernance.executeProposalAction(governanceChain, governanceAddress.address, payload))
+            .to.emit(interchainGovernance, 'ProposalScheduled')
+            .withArgs(proposalHash, target, calldata, nativeValue, eta);
     });
 
     it('should revert on scheduling a proposal if source chain is not the governance chain', async () => {
