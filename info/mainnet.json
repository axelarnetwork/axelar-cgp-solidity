[
  {
    "name": "Ethereum",
    "chainId": 1,
    "rpc": "https://mainnet.infura.io/v3/a4812158fbab4a2aaa849e6f4a6dc605",
    "gateway": "0x4F4495243837681061C4743b74B3eEdf548D56A5",
    "constAddressDeployer": "0x98b2920d53612483f91f12ed7754e51b4a77919e",
    "tokenName": "Ether",
    "tokenSymbol": "ETH",
    "wrappedSymbol": "WETH",
    "gasReceiver": "0x2d5d7d31F671F86C782533cc367F14109a082712",
    "AxelarGasService": {
      "salt": "AxelarGasService",
      "address": "0x2d5d7d31F671F86C782533cc367F14109a082712",
      "implementation": "0xE622B1D44F5061DB10ABa2594F1A8eb2DC1fC1d4",
      "deployer": "0x6f24A47Fc8AE5441Eb47EFfC3665e70e69Ac3F05",
      "collector": "0x345662ABfE0E257E23552A434D02Ef274cCb6A90"
    },
    "AxelarDepositService": {
      "salt": "AxelarDepositService",
      "wrappedSymbol": "WETH",
<<<<<<< HEAD
      "refundIssuer": "0x345662ABfE0E257E23552A434D02Ef274cCb6A90"
    },
    "GMPExpressService": {
      "expressOperator": "0x345662ABfE0E257E23552A434D02Ef274cCb6A90"
=======
      "refundIssuer": "0x4f671f34d2d23fec3eE3087E3A0221f8D314D9dF",
      "address": "0xc1DCb196BA862B337Aa23eDA1Cb9503C0801b955",
      "implementation": "0xd883C8bA523253c93d97b6C7a5087a7B5ff23d79",
      "deployer": "0xd55cd98cdE61c3CcE1286F9aF50cDbF16f5dba5b"
>>>>>>> 3e7d6751
    }
  },
  {
    "name": "Avalanche",
    "chainId": 43114,
    "rpc": "https://api.avax.network/ext/bc/C/rpc",
    "gateway": "0x5029C0EFf6C34351a0CEc334542cDb22c7928f78",
    "constAddressDeployer": "0x98b2920d53612483f91f12ed7754e51b4a77919e",
    "tokenName": "Avax",
    "tokenSymbol": "AVAX",
    "wrappedSymbol": "WAVAX",
    "gasReceiver": "0x2d5d7d31F671F86C782533cc367F14109a082712",
    "AxelarGasService": {
      "salt": "AxelarGasService",
      "address": "0x2d5d7d31F671F86C782533cc367F14109a082712",
      "implementation": "0xE622B1D44F5061DB10ABa2594F1A8eb2DC1fC1d4",
      "deployer": "0x6f24A47Fc8AE5441Eb47EFfC3665e70e69Ac3F05",
      "collector": "0x345662ABfE0E257E23552A434D02Ef274cCb6A90"
    },
    "AxelarDepositService": {
      "salt": "AxelarDepositService",
<<<<<<< HEAD
      "wrappedSymbol": "",
      "refundIssuer": "0x345662ABfE0E257E23552A434D02Ef274cCb6A90"
    },
    "GMPExpressService": {
      "expressOperator": "0x345662ABfE0E257E23552A434D02Ef274cCb6A90"
=======
      "wrappedSymbol": "WAVAX",
      "refundIssuer": "0x4f671f34d2d23fec3eE3087E3A0221f8D314D9dF",
      "address": "0xc1DCb196BA862B337Aa23eDA1Cb9503C0801b955",
      "implementation": "0xd883C8bA523253c93d97b6C7a5087a7B5ff23d79",
      "deployer": "0xd55cd98cdE61c3CcE1286F9aF50cDbF16f5dba5b"
>>>>>>> 3e7d6751
    }
  },
  {
    "name": "Fantom",
    "chainId": 250,
    "gateway": "0x304acf330bbE08d1e512eefaa92F6a57871fD895",
    "rpc": "https://fantom-mainnet.public.blastapi.io",
    "constAddressDeployer": "0x98b2920d53612483f91f12ed7754e51b4a77919e",
    "tokenName": "Fantom",
    "tokenSymbol": "FTM",
    "wrappedSymbol": "WFTM",
    "gasReceiver": "0x2d5d7d31F671F86C782533cc367F14109a082712",
    "AxelarGasService": {
      "salt": "AxelarGasService",
      "address": "0x2d5d7d31F671F86C782533cc367F14109a082712",
      "implementation": "0xE622B1D44F5061DB10ABa2594F1A8eb2DC1fC1d4",
      "deployer": "0x6f24A47Fc8AE5441Eb47EFfC3665e70e69Ac3F05",
      "collector": "0x345662ABfE0E257E23552A434D02Ef274cCb6A90"
    },
    "AxelarDepositService": {
      "salt": "AxelarDepositService",
<<<<<<< HEAD
      "wrappedSymbol": "",
      "refundIssuer": "0x345662ABfE0E257E23552A434D02Ef274cCb6A90"
    },
    "GMPExpressService": {
      "expressOperator": "0x345662ABfE0E257E23552A434D02Ef274cCb6A90"
=======
      "wrappedSymbol": "WFTM",
      "refundIssuer": "0x4f671f34d2d23fec3eE3087E3A0221f8D314D9dF",
      "address": "0xc1DCb196BA862B337Aa23eDA1Cb9503C0801b955",
      "implementation": "0xd883C8bA523253c93d97b6C7a5087a7B5ff23d79",
      "deployer": "0xd55cd98cdE61c3CcE1286F9aF50cDbF16f5dba5b"
>>>>>>> 3e7d6751
    }
  },
  {
    "name": "Polygon",
    "chainId": 137,
    "gateway": "0x6f015F16De9fC8791b234eF68D486d2bF203FBA8",
    "rpc": "https://matic-mainnet.chainstacklabs.com",
    "constAddressDeployer": "0x98b2920d53612483f91f12ed7754e51b4a77919e",
    "tokenName": "Matic",
    "tokenSymbol": "MATIC",
    "wrappedSymbol": "WMATIC",
    "gasReceiver": "0x2d5d7d31F671F86C782533cc367F14109a082712",
    "AxelarGasService": {
      "salt": "AxelarGasService",
      "address": "0x2d5d7d31F671F86C782533cc367F14109a082712",
      "implementation": "0xE622B1D44F5061DB10ABa2594F1A8eb2DC1fC1d4",
      "deployer": "0x6f24A47Fc8AE5441Eb47EFfC3665e70e69Ac3F05",
      "collector": "0x345662ABfE0E257E23552A434D02Ef274cCb6A90"
    },
    "AxelarDepositService": {
      "salt": "AxelarDepositService",
<<<<<<< HEAD
      "wrappedSymbol": "",
      "refundIssuer": "0x345662ABfE0E257E23552A434D02Ef274cCb6A90"
    },
    "GMPExpressService": {
      "expressOperator": "0x345662ABfE0E257E23552A434D02Ef274cCb6A90"
=======
      "wrappedSymbol": "WMATIC",
      "refundIssuer": "0x4f671f34d2d23fec3eE3087E3A0221f8D314D9dF",
      "address": "0xc1DCb196BA862B337Aa23eDA1Cb9503C0801b955",
      "implementation": "0xd883C8bA523253c93d97b6C7a5087a7B5ff23d79",
      "deployer": "0xd55cd98cdE61c3CcE1286F9aF50cDbF16f5dba5b"
    },
    "gasOptions": {
      "gasLimit": 6e6
>>>>>>> 3e7d6751
    }
  },
  {
    "name": "Moonbeam",
    "chainId": 1284,
    "gateway": "0x4F4495243837681061C4743b74B3eEdf548D56A5",
    "rpc": "https://rpc.api.moonbeam.network",
    "constAddressDeployer": "0x98b2920d53612483f91f12ed7754e51b4a77919e",
    "tokenName": "Glimmer",
    "tokenSymbol": "GLMR",
    "wrappedSymbol": "WGLMR",
    "gasReceiver": "0x2d5d7d31F671F86C782533cc367F14109a082712",
    "AxelarGasService": {
      "salt": "AxelarGasService",
      "address": "0x2d5d7d31F671F86C782533cc367F14109a082712",
      "implementation": "0xE622B1D44F5061DB10ABa2594F1A8eb2DC1fC1d4",
      "deployer": "0x6f24A47Fc8AE5441Eb47EFfC3665e70e69Ac3F05",
      "collector": "0x345662ABfE0E257E23552A434D02Ef274cCb6A90"
    },
    "AxelarDepositService": {
      "salt": "AxelarDepositService",
<<<<<<< HEAD
      "wrappedSymbol": "",
      "refundIssuer": "0x345662ABfE0E257E23552A434D02Ef274cCb6A90"
    },
    "GMPExpressService": {
      "expressOperator": "0x345662ABfE0E257E23552A434D02Ef274cCb6A90"
=======
      "wrappedSymbol": "WGLMR",
      "refundIssuer": "0x4f671f34d2d23fec3eE3087E3A0221f8D314D9dF",
      "address": "0xc1DCb196BA862B337Aa23eDA1Cb9503C0801b955",
      "implementation": "0xd883C8bA523253c93d97b6C7a5087a7B5ff23d79",
      "deployer": "0xd55cd98cdE61c3CcE1286F9aF50cDbF16f5dba5b"
>>>>>>> 3e7d6751
    }
  },
  {
    "name": "Binance",
    "chainId": 56,
    "gateway": "0x304acf330bbE08d1e512eefaa92F6a57871fD895",
    "rpc": "https://bsc-dataseed4.binance.org",
    "constAddressDeployer": "0x98b2920d53612483f91f12ed7754e51b4a77919e",
    "tokenName": "Binance Coin",
    "tokenSymbol": "BNB",
    "wrappedSymbol": "WBNB",
    "gasReceiver": "0x2d5d7d31F671F86C782533cc367F14109a082712",
    "AxelarGasService": {
      "salt": "AxelarGasService",
      "address": "0x2d5d7d31F671F86C782533cc367F14109a082712",
      "implementation": "0xE622B1D44F5061DB10ABa2594F1A8eb2DC1fC1d4",
      "deployer": "0x6f24A47Fc8AE5441Eb47EFfC3665e70e69Ac3F05",
      "collector": "0x345662ABfE0E257E23552A434D02Ef274cCb6A90"
    },
    "AxelarDepositService": {
      "salt": "AxelarDepositService",
<<<<<<< HEAD
      "wrappedSymbol": "",
      "refundIssuer": "0x345662ABfE0E257E23552A434D02Ef274cCb6A90"
    },
    "GMPExpressService": {
      "expressOperator": "0x345662ABfE0E257E23552A434D02Ef274cCb6A90"
=======
      "wrappedSymbol": "WBNB",
      "refundIssuer": "0x4f671f34d2d23fec3eE3087E3A0221f8D314D9dF",
      "address": "0xc1DCb196BA862B337Aa23eDA1Cb9503C0801b955",
      "implementation": "0xd883C8bA523253c93d97b6C7a5087a7B5ff23d79",
      "deployer": "0xd55cd98cdE61c3CcE1286F9aF50cDbF16f5dba5b"
>>>>>>> 3e7d6751
    }
  },
  {
    "name": "Aurora",
    "chainId": 1313161554,
    "gateway": "0x304acf330bbE08d1e512eefaa92F6a57871fD895",
    "rpc": "https://mainnet.aurora.dev/",
    "constAddressDeployer": "0x98b2920d53612483f91f12ed7754e51b4a77919e",
    "tokenName": "Eth",
    "tokenSymbol": "ETH",
    "wrappedSymbol": "WETH",
    "gasReceiver": "0x2d5d7d31F671F86C782533cc367F14109a082712",
    "AxelarGasService": {
      "salt": "AxelarGasService",
      "address": "0x2d5d7d31F671F86C782533cc367F14109a082712",
      "implementation": "0xE622B1D44F5061DB10ABa2594F1A8eb2DC1fC1d4",
      "deployer": "0x6f24A47Fc8AE5441Eb47EFfC3665e70e69Ac3F05",
      "collector": "0x345662ABfE0E257E23552A434D02Ef274cCb6A90"
    },
    "AxelarDepositService": {
      "salt": "AxelarDepositService",
      "wrappedSymbol": "",
<<<<<<< HEAD
      "refundIssuer": "0x345662ABfE0E257E23552A434D02Ef274cCb6A90"
    },
    "GMPExpressService": {
      "expressOperator": "0x345662ABfE0E257E23552A434D02Ef274cCb6A90"
=======
      "refundIssuer": "0x4f671f34d2d23fec3eE3087E3A0221f8D314D9dF",
      "address": "0xc1DCb196BA862B337Aa23eDA1Cb9503C0801b955",
      "implementation": "0xd883C8bA523253c93d97b6C7a5087a7B5ff23d79",
      "deployer": "0xd55cd98cdE61c3CcE1286F9aF50cDbF16f5dba5b"
    }
  },
  {
    "name": "Arbitrum",
    "chainId": 42161,
    "gateway": "0xe432150cce91c13a887f7D836923d5597adD8E31",
    "rpc": "https://arb1.arbitrum.io/rpc",
    "constAddressDeployer": "0x98b2920d53612483f91f12ed7754e51b4a77919e",
    "tokenName": "Eth",
    "tokenSymbol": "ETH",
    "gasReceiver": "0x2d5d7d31F671F86C782533cc367F14109a082712",
    "AxelarGasService": {
      "salt": "AxelarGasService",
      "collector": "0x345662ABfE0E257E23552A434D02Ef274cCb6A90",
      "address": "0x2d5d7d31F671F86C782533cc367F14109a082712",
      "implementation": "0xfEF5c90d84a1C93804496f5e7fbf98ec0C85243C",
      "deployer": "0x6f24A47Fc8AE5441Eb47EFfC3665e70e69Ac3F05"
    },
    "AxelarDepositService": {
      "salt": "AxelarDepositService",
      "wrappedSymbol": "",
      "refundIssuer": "0x4f671f34d2d23fec3eE3087E3A0221f8D314D9dF",
      "address": "0xc1DCb196BA862B337Aa23eDA1Cb9503C0801b955",
      "implementation": "0xBeE52844E35985c1B6729A6B88980209358F9979",
      "deployer": "0xd55cd98cdE61c3CcE1286F9aF50cDbF16f5dba5b"
    },
    "gasOptions": {
      "gasLimit": 20e6
    }
  },
  {
    "name": "Celo",
    "chainId": 42220,
    "gateway": "0xe432150cce91c13a887f7D836923d5597adD8E31",
    "rpc": "https://forno.celo.org",
    "constAddressDeployer": "0x98b2920d53612483f91f12ed7754e51b4a77919e",
    "tokenName": "Celo",
    "tokenSymbol": "CELO",
    "gasReceiver": "0x2d5d7d31F671F86C782533cc367F14109a082712",
    "AxelarGasService": {
      "salt": "AxelarGasService",
      "collector": "0x345662ABfE0E257E23552A434D02Ef274cCb6A90",
      "address": "0x2d5d7d31F671F86C782533cc367F14109a082712",
      "implementation": "0xfEF5c90d84a1C93804496f5e7fbf98ec0C85243C",
      "deployer": "0x6f24A47Fc8AE5441Eb47EFfC3665e70e69Ac3F05"
    },
    "AxelarDepositService": {
      "salt": "AxelarDepositService",
      "wrappedSymbol": "",
      "refundIssuer": "0x4f671f34d2d23fec3eE3087E3A0221f8D314D9dF",
      "address": "0xc1DCb196BA862B337Aa23eDA1Cb9503C0801b955",
      "implementation": "0xb6241272C569767072e0587098415DF6BA0aaEe9",
      "deployer": "0xd55cd98cdE61c3CcE1286F9aF50cDbF16f5dba5b"
    }
  },
  {
    "name": "Kava",
    "chainId": 2222,
    "gateway": "0xe432150cce91c13a887f7D836923d5597adD8E31",
    "rpc": "https://evm.kava.io",
    "constAddressDeployer": "0x98b2920d53612483f91f12ed7754e51b4a77919e",
    "tokenName": "Kava",
    "tokenSymbol": "KAVA",
    "gasReceiver": "0x2d5d7d31F671F86C782533cc367F14109a082712",
    "AxelarGasService": {
      "salt": "AxelarGasService",
      "collector": "0x345662ABfE0E257E23552A434D02Ef274cCb6A90",
      "address": "0x2d5d7d31F671F86C782533cc367F14109a082712",
      "implementation": "0xfEF5c90d84a1C93804496f5e7fbf98ec0C85243C",
      "deployer": "0x6f24A47Fc8AE5441Eb47EFfC3665e70e69Ac3F05"
    },
    "AxelarDepositService": {
      "salt": "AxelarDepositService",
      "wrappedSymbol": "",
      "refundIssuer": "0x4f671f34d2d23fec3eE3087E3A0221f8D314D9dF",
      "address": "0xc1DCb196BA862B337Aa23eDA1Cb9503C0801b955",
      "implementation": "0xd883C8bA523253c93d97b6C7a5087a7B5ff23d79",
      "deployer": "0xd55cd98cdE61c3CcE1286F9aF50cDbF16f5dba5b"
>>>>>>> 3e7d6751
    }
  }
]<|MERGE_RESOLUTION|>--- conflicted
+++ resolved
@@ -19,17 +19,13 @@
     "AxelarDepositService": {
       "salt": "AxelarDepositService",
       "wrappedSymbol": "WETH",
-<<<<<<< HEAD
-      "refundIssuer": "0x345662ABfE0E257E23552A434D02Ef274cCb6A90"
-    },
-    "GMPExpressService": {
-      "expressOperator": "0x345662ABfE0E257E23552A434D02Ef274cCb6A90"
-=======
-      "refundIssuer": "0x4f671f34d2d23fec3eE3087E3A0221f8D314D9dF",
-      "address": "0xc1DCb196BA862B337Aa23eDA1Cb9503C0801b955",
-      "implementation": "0xd883C8bA523253c93d97b6C7a5087a7B5ff23d79",
-      "deployer": "0xd55cd98cdE61c3CcE1286F9aF50cDbF16f5dba5b"
->>>>>>> 3e7d6751
+      "refundIssuer": "0x4f671f34d2d23fec3eE3087E3A0221f8D314D9dF",
+      "address": "0xc1DCb196BA862B337Aa23eDA1Cb9503C0801b955",
+      "implementation": "0xd883C8bA523253c93d97b6C7a5087a7B5ff23d79",
+      "deployer": "0xd55cd98cdE61c3CcE1286F9aF50cDbF16f5dba5b"
+    },
+    "GMPExpressService": {
+      "expressOperator": "0x345662ABfE0E257E23552A434D02Ef274cCb6A90"
     }
   },
   {
@@ -51,19 +47,14 @@
     },
     "AxelarDepositService": {
       "salt": "AxelarDepositService",
-<<<<<<< HEAD
-      "wrappedSymbol": "",
-      "refundIssuer": "0x345662ABfE0E257E23552A434D02Ef274cCb6A90"
-    },
-    "GMPExpressService": {
-      "expressOperator": "0x345662ABfE0E257E23552A434D02Ef274cCb6A90"
-=======
       "wrappedSymbol": "WAVAX",
       "refundIssuer": "0x4f671f34d2d23fec3eE3087E3A0221f8D314D9dF",
       "address": "0xc1DCb196BA862B337Aa23eDA1Cb9503C0801b955",
       "implementation": "0xd883C8bA523253c93d97b6C7a5087a7B5ff23d79",
       "deployer": "0xd55cd98cdE61c3CcE1286F9aF50cDbF16f5dba5b"
->>>>>>> 3e7d6751
+    },
+    "GMPExpressService": {
+      "expressOperator": "0x345662ABfE0E257E23552A434D02Ef274cCb6A90"
     }
   },
   {
@@ -85,19 +76,14 @@
     },
     "AxelarDepositService": {
       "salt": "AxelarDepositService",
-<<<<<<< HEAD
-      "wrappedSymbol": "",
-      "refundIssuer": "0x345662ABfE0E257E23552A434D02Ef274cCb6A90"
-    },
-    "GMPExpressService": {
-      "expressOperator": "0x345662ABfE0E257E23552A434D02Ef274cCb6A90"
-=======
       "wrappedSymbol": "WFTM",
       "refundIssuer": "0x4f671f34d2d23fec3eE3087E3A0221f8D314D9dF",
       "address": "0xc1DCb196BA862B337Aa23eDA1Cb9503C0801b955",
       "implementation": "0xd883C8bA523253c93d97b6C7a5087a7B5ff23d79",
       "deployer": "0xd55cd98cdE61c3CcE1286F9aF50cDbF16f5dba5b"
->>>>>>> 3e7d6751
+    },
+    "GMPExpressService": {
+      "expressOperator": "0x345662ABfE0E257E23552A434D02Ef274cCb6A90"
     }
   },
   {
@@ -119,22 +105,17 @@
     },
     "AxelarDepositService": {
       "salt": "AxelarDepositService",
-<<<<<<< HEAD
-      "wrappedSymbol": "",
-      "refundIssuer": "0x345662ABfE0E257E23552A434D02Ef274cCb6A90"
-    },
-    "GMPExpressService": {
-      "expressOperator": "0x345662ABfE0E257E23552A434D02Ef274cCb6A90"
-=======
       "wrappedSymbol": "WMATIC",
       "refundIssuer": "0x4f671f34d2d23fec3eE3087E3A0221f8D314D9dF",
       "address": "0xc1DCb196BA862B337Aa23eDA1Cb9503C0801b955",
       "implementation": "0xd883C8bA523253c93d97b6C7a5087a7B5ff23d79",
       "deployer": "0xd55cd98cdE61c3CcE1286F9aF50cDbF16f5dba5b"
+    },
+    "GMPExpressService": {
+      "expressOperator": "0x345662ABfE0E257E23552A434D02Ef274cCb6A90"
     },
     "gasOptions": {
       "gasLimit": 6e6
->>>>>>> 3e7d6751
     }
   },
   {
@@ -156,19 +137,14 @@
     },
     "AxelarDepositService": {
       "salt": "AxelarDepositService",
-<<<<<<< HEAD
-      "wrappedSymbol": "",
-      "refundIssuer": "0x345662ABfE0E257E23552A434D02Ef274cCb6A90"
-    },
-    "GMPExpressService": {
-      "expressOperator": "0x345662ABfE0E257E23552A434D02Ef274cCb6A90"
-=======
       "wrappedSymbol": "WGLMR",
       "refundIssuer": "0x4f671f34d2d23fec3eE3087E3A0221f8D314D9dF",
       "address": "0xc1DCb196BA862B337Aa23eDA1Cb9503C0801b955",
       "implementation": "0xd883C8bA523253c93d97b6C7a5087a7B5ff23d79",
       "deployer": "0xd55cd98cdE61c3CcE1286F9aF50cDbF16f5dba5b"
->>>>>>> 3e7d6751
+    },
+    "GMPExpressService": {
+      "expressOperator": "0x345662ABfE0E257E23552A434D02Ef274cCb6A90"
     }
   },
   {
@@ -190,19 +166,14 @@
     },
     "AxelarDepositService": {
       "salt": "AxelarDepositService",
-<<<<<<< HEAD
-      "wrappedSymbol": "",
-      "refundIssuer": "0x345662ABfE0E257E23552A434D02Ef274cCb6A90"
-    },
-    "GMPExpressService": {
-      "expressOperator": "0x345662ABfE0E257E23552A434D02Ef274cCb6A90"
-=======
       "wrappedSymbol": "WBNB",
       "refundIssuer": "0x4f671f34d2d23fec3eE3087E3A0221f8D314D9dF",
       "address": "0xc1DCb196BA862B337Aa23eDA1Cb9503C0801b955",
       "implementation": "0xd883C8bA523253c93d97b6C7a5087a7B5ff23d79",
       "deployer": "0xd55cd98cdE61c3CcE1286F9aF50cDbF16f5dba5b"
->>>>>>> 3e7d6751
+    },
+    "GMPExpressService": {
+      "expressOperator": "0x345662ABfE0E257E23552A434D02Ef274cCb6A90"
     }
   },
   {
@@ -225,16 +196,13 @@
     "AxelarDepositService": {
       "salt": "AxelarDepositService",
       "wrappedSymbol": "",
-<<<<<<< HEAD
-      "refundIssuer": "0x345662ABfE0E257E23552A434D02Ef274cCb6A90"
-    },
-    "GMPExpressService": {
-      "expressOperator": "0x345662ABfE0E257E23552A434D02Ef274cCb6A90"
-=======
-      "refundIssuer": "0x4f671f34d2d23fec3eE3087E3A0221f8D314D9dF",
-      "address": "0xc1DCb196BA862B337Aa23eDA1Cb9503C0801b955",
-      "implementation": "0xd883C8bA523253c93d97b6C7a5087a7B5ff23d79",
-      "deployer": "0xd55cd98cdE61c3CcE1286F9aF50cDbF16f5dba5b"
+      "refundIssuer": "0x4f671f34d2d23fec3eE3087E3A0221f8D314D9dF",
+      "address": "0xc1DCb196BA862B337Aa23eDA1Cb9503C0801b955",
+      "implementation": "0xd883C8bA523253c93d97b6C7a5087a7B5ff23d79",
+      "deployer": "0xd55cd98cdE61c3CcE1286F9aF50cDbF16f5dba5b"
+    },
+    "GMPExpressService": {
+      "expressOperator": "0x345662ABfE0E257E23552A434D02Ef274cCb6A90"
     }
   },
   {
@@ -261,6 +229,9 @@
       "implementation": "0xBeE52844E35985c1B6729A6B88980209358F9979",
       "deployer": "0xd55cd98cdE61c3CcE1286F9aF50cDbF16f5dba5b"
     },
+    "GMPExpressService": {
+      "expressOperator": "0x345662ABfE0E257E23552A434D02Ef274cCb6A90"
+    },
     "gasOptions": {
       "gasLimit": 20e6
     }
@@ -288,6 +259,9 @@
       "address": "0xc1DCb196BA862B337Aa23eDA1Cb9503C0801b955",
       "implementation": "0xb6241272C569767072e0587098415DF6BA0aaEe9",
       "deployer": "0xd55cd98cdE61c3CcE1286F9aF50cDbF16f5dba5b"
+    },
+    "GMPExpressService": {
+      "expressOperator": "0x345662ABfE0E257E23552A434D02Ef274cCb6A90"
     }
   },
   {
@@ -313,7 +287,9 @@
       "address": "0xc1DCb196BA862B337Aa23eDA1Cb9503C0801b955",
       "implementation": "0xd883C8bA523253c93d97b6C7a5087a7B5ff23d79",
       "deployer": "0xd55cd98cdE61c3CcE1286F9aF50cDbF16f5dba5b"
->>>>>>> 3e7d6751
+    },
+    "GMPExpressService": {
+      "expressOperator": "0x345662ABfE0E257E23552A434D02Ef274cCb6A90"
     }
   }
 ]