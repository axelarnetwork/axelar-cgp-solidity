[
  {
    "name": "Ethereum",
    "id": "Ethereum",
    "chainId": 1,
    "rpc": "https://mainnet.infura.io/v3/a4812158fbab4a2aaa849e6f4a6dc605",
    "gateway": "0x4F4495243837681061C4743b74B3eEdf548D56A5",
    "constAddressDeployer": "0x98b2920d53612483f91f12ed7754e51b4a77919e",
    "tokenName": "Ether",
    "tokenSymbol": "ETH",
    "wrappedSymbol": "WETH",
    "gasReceiver": "0x2d5d7d31F671F86C782533cc367F14109a082712",
    "AxelarGateway": {
      "address": "0x4F4495243837681061C4743b74B3eEdf548D56A5"
    },
    "AxelarGasService": {
      "salt": "AxelarGasService",
      "address": "0x2d5d7d31F671F86C782533cc367F14109a082712",
      "implementation": "0xE622B1D44F5061DB10ABa2594F1A8eb2DC1fC1d4",
      "deployer": "0x6f24A47Fc8AE5441Eb47EFfC3665e70e69Ac3F05",
      "collector": "0x345662ABfE0E257E23552A434D02Ef274cCb6A90"
    },
    "AxelarDepositService": {
      "salt": "AxelarDepositService",
      "wrappedSymbol": "WETH",
      "refundIssuer": "0x4f671f34d2d23fec3eE3087E3A0221f8D314D9dF",
      "address": "0xc1DCb196BA862B337Aa23eDA1Cb9503C0801b955",
      "implementation": "0xd883C8bA523253c93d97b6C7a5087a7B5ff23d79",
      "deployer": "0xd55cd98cdE61c3CcE1286F9aF50cDbF16f5dba5b"
    },
<<<<<<< HEAD
    "GMPExpressService": {
      "expressOperator": "0x345662ABfE0E257E23552A434D02Ef274cCb6A90"
    },
=======
>>>>>>> b0470f97
    "explorer": {
      "url": "https://etherscan.io",
      "api": "https://api.etherscan.io/api"
    }
  },
  {
    "name": "Avalanche",
    "id": "Avalanche",
    "chainId": 43114,
    "rpc": "https://api.avax.network/ext/bc/C/rpc",
    "gateway": "0x5029C0EFf6C34351a0CEc334542cDb22c7928f78",
    "constAddressDeployer": "0x98b2920d53612483f91f12ed7754e51b4a77919e",
    "tokenName": "Avax",
    "tokenSymbol": "AVAX",
    "wrappedSymbol": "WAVAX",
    "gasReceiver": "0x2d5d7d31F671F86C782533cc367F14109a082712",
    "AxelarGateway": {
      "address": "0x5029C0EFf6C34351a0CEc334542cDb22c7928f78"
    },
    "AxelarGasService": {
      "salt": "AxelarGasService",
      "address": "0x2d5d7d31F671F86C782533cc367F14109a082712",
      "implementation": "0xE622B1D44F5061DB10ABa2594F1A8eb2DC1fC1d4",
      "deployer": "0x6f24A47Fc8AE5441Eb47EFfC3665e70e69Ac3F05",
      "collector": "0x345662ABfE0E257E23552A434D02Ef274cCb6A90"
    },
    "AxelarDepositService": {
      "salt": "AxelarDepositService",
      "wrappedSymbol": "WAVAX",
      "refundIssuer": "0x4f671f34d2d23fec3eE3087E3A0221f8D314D9dF",
      "address": "0xc1DCb196BA862B337Aa23eDA1Cb9503C0801b955",
      "implementation": "0xd883C8bA523253c93d97b6C7a5087a7B5ff23d79",
      "deployer": "0xd55cd98cdE61c3CcE1286F9aF50cDbF16f5dba5b"
    },
<<<<<<< HEAD
    "GMPExpressService": {
      "expressOperator": "0x345662ABfE0E257E23552A434D02Ef274cCb6A90"
    },
=======
>>>>>>> b0470f97
    "explorer": {
      "url": "https://snowtrace.io",
      "api": "https://api.snowtrace.io/api"
    }
  },
  {
    "name": "Fantom",
    "id": "Fantom",
    "chainId": 250,
    "gateway": "0x304acf330bbE08d1e512eefaa92F6a57871fD895",
    "rpc": "https://fantom-mainnet.public.blastapi.io",
    "constAddressDeployer": "0x98b2920d53612483f91f12ed7754e51b4a77919e",
    "tokenName": "Fantom",
    "tokenSymbol": "FTM",
    "wrappedSymbol": "WFTM",
    "gasReceiver": "0x2d5d7d31F671F86C782533cc367F14109a082712",
    "AxelarGateway": {
      "address": "0x304acf330bbE08d1e512eefaa92F6a57871fD895"
    },
    "AxelarGasService": {
      "salt": "AxelarGasService",
      "address": "0x2d5d7d31F671F86C782533cc367F14109a082712",
      "implementation": "0xE622B1D44F5061DB10ABa2594F1A8eb2DC1fC1d4",
      "deployer": "0x6f24A47Fc8AE5441Eb47EFfC3665e70e69Ac3F05",
      "collector": "0x345662ABfE0E257E23552A434D02Ef274cCb6A90"
    },
    "AxelarDepositService": {
      "salt": "AxelarDepositService",
      "wrappedSymbol": "WFTM",
      "refundIssuer": "0x4f671f34d2d23fec3eE3087E3A0221f8D314D9dF",
      "address": "0xc1DCb196BA862B337Aa23eDA1Cb9503C0801b955",
      "implementation": "0xd883C8bA523253c93d97b6C7a5087a7B5ff23d79",
      "deployer": "0xd55cd98cdE61c3CcE1286F9aF50cDbF16f5dba5b"
    },
<<<<<<< HEAD
    "GMPExpressService": {
      "expressOperator": "0x345662ABfE0E257E23552A434D02Ef274cCb6A90"
    },
=======
>>>>>>> b0470f97
    "explorer": {
      "url": "https://ftmscan.com",
      "api": "https://api.ftmscan.com/api"
    }
  },
  {
    "name": "Polygon",
    "id": "Polygon",
    "chainId": 137,
    "gateway": "0x6f015F16De9fC8791b234eF68D486d2bF203FBA8",
    "rpc": "https://matic-mainnet.chainstacklabs.com",
    "constAddressDeployer": "0x98b2920d53612483f91f12ed7754e51b4a77919e",
    "tokenName": "Matic",
    "tokenSymbol": "MATIC",
    "wrappedSymbol": "WMATIC",
    "gasReceiver": "0x2d5d7d31F671F86C782533cc367F14109a082712",
    "AxelarGateway": {
      "address": "0x6f015F16De9fC8791b234eF68D486d2bF203FBA8"
    },
    "AxelarGasService": {
      "salt": "AxelarGasService",
      "address": "0x2d5d7d31F671F86C782533cc367F14109a082712",
      "implementation": "0xE622B1D44F5061DB10ABa2594F1A8eb2DC1fC1d4",
      "deployer": "0x6f24A47Fc8AE5441Eb47EFfC3665e70e69Ac3F05",
      "collector": "0x345662ABfE0E257E23552A434D02Ef274cCb6A90"
    },
    "AxelarDepositService": {
      "salt": "AxelarDepositService",
      "wrappedSymbol": "WMATIC",
      "refundIssuer": "0x4f671f34d2d23fec3eE3087E3A0221f8D314D9dF",
      "address": "0xc1DCb196BA862B337Aa23eDA1Cb9503C0801b955",
      "implementation": "0xd883C8bA523253c93d97b6C7a5087a7B5ff23d79",
      "deployer": "0xd55cd98cdE61c3CcE1286F9aF50cDbF16f5dba5b"
    },
<<<<<<< HEAD
    "GMPExpressService": {
      "expressOperator": "0x345662ABfE0E257E23552A434D02Ef274cCb6A90"
    },
=======
>>>>>>> b0470f97
    "explorer": {
      "url": "https://polygonscan.com",
      "api": "https://api.polygonscan.com/api"
    },
    "gasOptions": {
      "gasLimit": 6000000
    }
  },
  {
    "name": "Moonbeam",
    "id": "Moonbeam",
    "chainId": 1284,
    "gateway": "0x4F4495243837681061C4743b74B3eEdf548D56A5",
    "rpc": "https://rpc.api.moonbeam.network",
    "constAddressDeployer": "0x98b2920d53612483f91f12ed7754e51b4a77919e",
    "tokenName": "Glimmer",
    "tokenSymbol": "GLMR",
    "wrappedSymbol": "WGLMR",
    "gasReceiver": "0x2d5d7d31F671F86C782533cc367F14109a082712",
    "AxelarGateway": {
      "address": "0x4F4495243837681061C4743b74B3eEdf548D56A5"
    },
    "AxelarGasService": {
      "salt": "AxelarGasService",
      "address": "0x2d5d7d31F671F86C782533cc367F14109a082712",
      "implementation": "0xE622B1D44F5061DB10ABa2594F1A8eb2DC1fC1d4",
      "deployer": "0x6f24A47Fc8AE5441Eb47EFfC3665e70e69Ac3F05",
      "collector": "0x345662ABfE0E257E23552A434D02Ef274cCb6A90"
    },
    "AxelarDepositService": {
      "salt": "AxelarDepositService",
      "wrappedSymbol": "WGLMR",
      "refundIssuer": "0x4f671f34d2d23fec3eE3087E3A0221f8D314D9dF",
      "address": "0xc1DCb196BA862B337Aa23eDA1Cb9503C0801b955",
      "implementation": "0xd883C8bA523253c93d97b6C7a5087a7B5ff23d79",
      "deployer": "0xd55cd98cdE61c3CcE1286F9aF50cDbF16f5dba5b"
    },
<<<<<<< HEAD
    "GMPExpressService": {
      "expressOperator": "0x345662ABfE0E257E23552A434D02Ef274cCb6A90"
    },
=======
>>>>>>> b0470f97
    "explorer": {
      "url": "https://moonbeam.moonscan.io",
      "api": "https://api-moonbeam.moonscan.io/api"
    }
  },
  {
    "name": "Binance",
    "id": "binance",
    "chainId": 56,
    "gateway": "0x304acf330bbE08d1e512eefaa92F6a57871fD895",
    "rpc": "https://bsc-dataseed4.binance.org",
    "constAddressDeployer": "0x98b2920d53612483f91f12ed7754e51b4a77919e",
    "tokenName": "Binance Coin",
    "tokenSymbol": "BNB",
    "wrappedSymbol": "WBNB",
    "gasReceiver": "0x2d5d7d31F671F86C782533cc367F14109a082712",
    "AxelarGateway": {
      "address": "0x304acf330bbE08d1e512eefaa92F6a57871fD895"
    },
    "AxelarGasService": {
      "salt": "AxelarGasService",
      "address": "0x2d5d7d31F671F86C782533cc367F14109a082712",
      "implementation": "0xE622B1D44F5061DB10ABa2594F1A8eb2DC1fC1d4",
      "deployer": "0x6f24A47Fc8AE5441Eb47EFfC3665e70e69Ac3F05",
      "collector": "0x345662ABfE0E257E23552A434D02Ef274cCb6A90"
    },
    "AxelarDepositService": {
      "salt": "AxelarDepositService",
      "wrappedSymbol": "WBNB",
      "refundIssuer": "0x4f671f34d2d23fec3eE3087E3A0221f8D314D9dF",
      "address": "0xc1DCb196BA862B337Aa23eDA1Cb9503C0801b955",
      "implementation": "0xd883C8bA523253c93d97b6C7a5087a7B5ff23d79",
      "deployer": "0xd55cd98cdE61c3CcE1286F9aF50cDbF16f5dba5b"
    },
<<<<<<< HEAD
    "GMPExpressService": {
      "expressOperator": "0x345662ABfE0E257E23552A434D02Ef274cCb6A90"
    },
=======
>>>>>>> b0470f97
    "explorer": {
      "url": "https://bscscan.com",
      "api": "https://api.bscscan.com/api"
    }
  },
  {
    "name": "Aurora",
    "id": "aurora",
    "chainId": 1313161554,
    "gateway": "0x304acf330bbE08d1e512eefaa92F6a57871fD895",
    "rpc": "https://mainnet.aurora.dev/",
    "constAddressDeployer": "0x98b2920d53612483f91f12ed7754e51b4a77919e",
    "tokenName": "Eth",
    "tokenSymbol": "ETH",
    "wrappedSymbol": "WETH",
    "gasReceiver": "0x2d5d7d31F671F86C782533cc367F14109a082712",
    "AxelarGateway": {
      "address": "0x304acf330bbE08d1e512eefaa92F6a57871fD895"
    },
    "AxelarGasService": {
      "salt": "AxelarGasService",
      "address": "0x2d5d7d31F671F86C782533cc367F14109a082712",
      "implementation": "0xE622B1D44F5061DB10ABa2594F1A8eb2DC1fC1d4",
      "deployer": "0x6f24A47Fc8AE5441Eb47EFfC3665e70e69Ac3F05",
      "collector": "0x345662ABfE0E257E23552A434D02Ef274cCb6A90"
    },
    "AxelarDepositService": {
      "salt": "AxelarDepositService",
      "wrappedSymbol": "",
      "refundIssuer": "0x4f671f34d2d23fec3eE3087E3A0221f8D314D9dF",
      "address": "0xc1DCb196BA862B337Aa23eDA1Cb9503C0801b955",
      "implementation": "0xd883C8bA523253c93d97b6C7a5087a7B5ff23d79",
      "deployer": "0xd55cd98cdE61c3CcE1286F9aF50cDbF16f5dba5b"
    },
<<<<<<< HEAD
    "GMPExpressService": {
      "expressOperator": "0x345662ABfE0E257E23552A434D02Ef274cCb6A90"
    },
=======
>>>>>>> b0470f97
    "explorer": {
      "url": "https://aurorascan.dev",
      "api": "https://api.aurorascan.dev/api"
    }
  },
  {
    "name": "Arbitrum",
    "id": "arbitrum",
    "chainId": 42161,
    "gateway": "0xe432150cce91c13a887f7D836923d5597adD8E31",
    "rpc": "https://arb1.arbitrum.io/rpc",
    "constAddressDeployer": "0x98b2920d53612483f91f12ed7754e51b4a77919e",
    "tokenName": "Eth",
    "tokenSymbol": "ETH",
    "gasReceiver": "0x2d5d7d31F671F86C782533cc367F14109a082712",
    "AxelarGateway": {
      "address": "0xe432150cce91c13a887f7D836923d5597adD8E31"
    },
    "AxelarGasService": {
      "salt": "AxelarGasService",
      "collector": "0x345662ABfE0E257E23552A434D02Ef274cCb6A90",
      "address": "0x2d5d7d31F671F86C782533cc367F14109a082712",
      "implementation": "0xfEF5c90d84a1C93804496f5e7fbf98ec0C85243C",
      "deployer": "0x6f24A47Fc8AE5441Eb47EFfC3665e70e69Ac3F05"
    },
    "AxelarDepositService": {
      "salt": "AxelarDepositService",
      "wrappedSymbol": "",
      "refundIssuer": "0x4f671f34d2d23fec3eE3087E3A0221f8D314D9dF",
      "address": "0xc1DCb196BA862B337Aa23eDA1Cb9503C0801b955",
      "implementation": "0xBeE52844E35985c1B6729A6B88980209358F9979",
      "deployer": "0xd55cd98cdE61c3CcE1286F9aF50cDbF16f5dba5b"
    },
<<<<<<< HEAD
    "GMPExpressService": {
      "expressOperator": "0x345662ABfE0E257E23552A434D02Ef274cCb6A90"
    },
=======
>>>>>>> b0470f97
    "explorer": {
      "url": "https://arbiscan.io",
      "api": "https://api.arbiscan.io/api"
    },
    "gasOptions": {
      "gasLimit": 20000000
    }
  },
  {
    "name": "Celo",
    "id": "celo",
    "chainId": 42220,
    "gateway": "0xe432150cce91c13a887f7D836923d5597adD8E31",
    "rpc": "https://forno.celo.org",
    "constAddressDeployer": "0x98b2920d53612483f91f12ed7754e51b4a77919e",
    "tokenName": "Celo",
    "tokenSymbol": "CELO",
    "gasReceiver": "0x2d5d7d31F671F86C782533cc367F14109a082712",
    "AxelarGateway": {
      "address": "0xe432150cce91c13a887f7D836923d5597adD8E31"
    },
    "AxelarGasService": {
      "salt": "AxelarGasService",
      "collector": "0x345662ABfE0E257E23552A434D02Ef274cCb6A90",
      "address": "0x2d5d7d31F671F86C782533cc367F14109a082712",
      "implementation": "0xfEF5c90d84a1C93804496f5e7fbf98ec0C85243C",
      "deployer": "0x6f24A47Fc8AE5441Eb47EFfC3665e70e69Ac3F05"
    },
    "AxelarDepositService": {
      "salt": "AxelarDepositService",
      "wrappedSymbol": "",
      "refundIssuer": "0x4f671f34d2d23fec3eE3087E3A0221f8D314D9dF",
      "address": "0xc1DCb196BA862B337Aa23eDA1Cb9503C0801b955",
      "implementation": "0xb6241272C569767072e0587098415DF6BA0aaEe9",
      "deployer": "0xd55cd98cdE61c3CcE1286F9aF50cDbF16f5dba5b"
    },
<<<<<<< HEAD
    "GMPExpressService": {
      "expressOperator": "0x345662ABfE0E257E23552A434D02Ef274cCb6A90"
    },
=======
>>>>>>> b0470f97
    "explorer": {
      "url": "https://celoscan.io",
      "api": "https://api.celoscan.io/api"
    }
  },
  {
    "name": "Kava",
    "id": "kava",
    "chainId": 2222,
    "gateway": "0xe432150cce91c13a887f7D836923d5597adD8E31",
    "rpc": "https://evm.kava.io",
    "constAddressDeployer": "0x98b2920d53612483f91f12ed7754e51b4a77919e",
    "tokenName": "Kava",
    "tokenSymbol": "KAVA",
    "gasReceiver": "0x2d5d7d31F671F86C782533cc367F14109a082712",
    "AxelarGateway": {
      "address": "0xe432150cce91c13a887f7D836923d5597adD8E31"
    },
    "AxelarGasService": {
      "salt": "AxelarGasService",
      "collector": "0x345662ABfE0E257E23552A434D02Ef274cCb6A90",
      "address": "0x2d5d7d31F671F86C782533cc367F14109a082712",
      "implementation": "0xfEF5c90d84a1C93804496f5e7fbf98ec0C85243C",
      "deployer": "0x6f24A47Fc8AE5441Eb47EFfC3665e70e69Ac3F05"
    },
    "AxelarDepositService": {
      "salt": "AxelarDepositService",
      "wrappedSymbol": "",
      "refundIssuer": "0x4f671f34d2d23fec3eE3087E3A0221f8D314D9dF",
      "address": "0xc1DCb196BA862B337Aa23eDA1Cb9503C0801b955",
      "implementation": "0xd883C8bA523253c93d97b6C7a5087a7B5ff23d79",
      "deployer": "0xd55cd98cdE61c3CcE1286F9aF50cDbF16f5dba5b"
    },
<<<<<<< HEAD
    "GMPExpressService": {
      "expressOperator": "0x345662ABfE0E257E23552A434D02Ef274cCb6A90"
    },
=======
>>>>>>> b0470f97
    "explorer": {
      "url": "https://explorer.kava.io"
    }
  },
  {
    "name": "Filecoin",
    "id": "filecoin",
    "chainId": 314,
    "gateway": "0xe432150cce91c13a887f7D836923d5597adD8E31",
    "rpc": "https://rpc.ankr.com/filecoin",
    "constAddressDeployer": "0x98b2920d53612483f91f12ed7754e51b4a77919e",
    "tokenName": "Filecoin",
    "tokenSymbol": "FIL",
    "gasReceiver": "0x2d5d7d31F671F86C782533cc367F14109a082712",
    "AxelarGateway": {
      "address": "0xe432150cce91c13a887f7D836923d5597adD8E31",
      "implementation": "0x05823c334150a48ACD5D325fBA16147c21bA3653",
      "authModule": "0x1a920B29eBD437074225cAeE44f78FC700B27a5d",
      "tokenDeployer": "0x8A156bCA562FB75385c4d41ea6903E270A34B727",
      "deployer": "0xB8Cd93C83A974649D76B1c19f311f639e62272BC"
    },
    "AxelarGasService": {
      "salt": "AxelarGasService",
      "collector": "0x345662ABfE0E257E23552A434D02Ef274cCb6A90",
      "address": "0x2d5d7d31F671F86C782533cc367F14109a082712",
      "implementation": "0xfEF5c90d84a1C93804496f5e7fbf98ec0C85243C",
      "deployer": "0x6f24A47Fc8AE5441Eb47EFfC3665e70e69Ac3F05"
    },
    "AxelarDepositService": {
      "salt": "AxelarDepositService",
      "wrappedSymbol": "WFIL",
      "refundIssuer": "0x4f671f34d2d23fec3eE3087E3A0221f8D314D9dF",
      "address": "0xc1DCb196BA862B337Aa23eDA1Cb9503C0801b955",
      "implementation": "0xd883C8bA523253c93d97b6C7a5087a7B5ff23d79",
      "deployer": "0xd55cd98cdE61c3CcE1286F9aF50cDbF16f5dba5b"
    },
<<<<<<< HEAD
    "GMPExpressService": {
      "expressOperator": "0x345662ABfE0E257E23552A434D02Ef274cCb6A90"
    },
=======
>>>>>>> b0470f97
    "explorer": {
      "url": "https://www.filfox.info"
    },
    "gasOptions": {
      "gasLimit": 500000000
    }
  }
]<|MERGE_RESOLUTION|>--- conflicted
+++ resolved
@@ -28,12 +28,9 @@
       "implementation": "0xd883C8bA523253c93d97b6C7a5087a7B5ff23d79",
       "deployer": "0xd55cd98cdE61c3CcE1286F9aF50cDbF16f5dba5b"
     },
-<<<<<<< HEAD
-    "GMPExpressService": {
-      "expressOperator": "0x345662ABfE0E257E23552A434D02Ef274cCb6A90"
-    },
-=======
->>>>>>> b0470f97
+    "GMPExpressService": {
+      "expressOperator": "0x345662ABfE0E257E23552A434D02Ef274cCb6A90"
+    },
     "explorer": {
       "url": "https://etherscan.io",
       "api": "https://api.etherscan.io/api"
@@ -68,12 +65,11 @@
       "implementation": "0xd883C8bA523253c93d97b6C7a5087a7B5ff23d79",
       "deployer": "0xd55cd98cdE61c3CcE1286F9aF50cDbF16f5dba5b"
     },
-<<<<<<< HEAD
-    "GMPExpressService": {
-      "expressOperator": "0x345662ABfE0E257E23552A434D02Ef274cCb6A90"
-    },
-=======
->>>>>>> b0470f97
+
+    "GMPExpressService": {
+      "expressOperator": "0x345662ABfE0E257E23552A434D02Ef274cCb6A90"
+    },
+
     "explorer": {
       "url": "https://snowtrace.io",
       "api": "https://api.snowtrace.io/api"
@@ -108,12 +104,9 @@
       "implementation": "0xd883C8bA523253c93d97b6C7a5087a7B5ff23d79",
       "deployer": "0xd55cd98cdE61c3CcE1286F9aF50cDbF16f5dba5b"
     },
-<<<<<<< HEAD
-    "GMPExpressService": {
-      "expressOperator": "0x345662ABfE0E257E23552A434D02Ef274cCb6A90"
-    },
-=======
->>>>>>> b0470f97
+    "GMPExpressService": {
+      "expressOperator": "0x345662ABfE0E257E23552A434D02Ef274cCb6A90"
+    },
     "explorer": {
       "url": "https://ftmscan.com",
       "api": "https://api.ftmscan.com/api"
@@ -148,12 +141,9 @@
       "implementation": "0xd883C8bA523253c93d97b6C7a5087a7B5ff23d79",
       "deployer": "0xd55cd98cdE61c3CcE1286F9aF50cDbF16f5dba5b"
     },
-<<<<<<< HEAD
-    "GMPExpressService": {
-      "expressOperator": "0x345662ABfE0E257E23552A434D02Ef274cCb6A90"
-    },
-=======
->>>>>>> b0470f97
+    "GMPExpressService": {
+      "expressOperator": "0x345662ABfE0E257E23552A434D02Ef274cCb6A90"
+    },
     "explorer": {
       "url": "https://polygonscan.com",
       "api": "https://api.polygonscan.com/api"
@@ -191,12 +181,9 @@
       "implementation": "0xd883C8bA523253c93d97b6C7a5087a7B5ff23d79",
       "deployer": "0xd55cd98cdE61c3CcE1286F9aF50cDbF16f5dba5b"
     },
-<<<<<<< HEAD
-    "GMPExpressService": {
-      "expressOperator": "0x345662ABfE0E257E23552A434D02Ef274cCb6A90"
-    },
-=======
->>>>>>> b0470f97
+    "GMPExpressService": {
+      "expressOperator": "0x345662ABfE0E257E23552A434D02Ef274cCb6A90"
+    },
     "explorer": {
       "url": "https://moonbeam.moonscan.io",
       "api": "https://api-moonbeam.moonscan.io/api"
@@ -231,12 +218,9 @@
       "implementation": "0xd883C8bA523253c93d97b6C7a5087a7B5ff23d79",
       "deployer": "0xd55cd98cdE61c3CcE1286F9aF50cDbF16f5dba5b"
     },
-<<<<<<< HEAD
-    "GMPExpressService": {
-      "expressOperator": "0x345662ABfE0E257E23552A434D02Ef274cCb6A90"
-    },
-=======
->>>>>>> b0470f97
+    "GMPExpressService": {
+      "expressOperator": "0x345662ABfE0E257E23552A434D02Ef274cCb6A90"
+    },
     "explorer": {
       "url": "https://bscscan.com",
       "api": "https://api.bscscan.com/api"
@@ -271,12 +255,9 @@
       "implementation": "0xd883C8bA523253c93d97b6C7a5087a7B5ff23d79",
       "deployer": "0xd55cd98cdE61c3CcE1286F9aF50cDbF16f5dba5b"
     },
-<<<<<<< HEAD
-    "GMPExpressService": {
-      "expressOperator": "0x345662ABfE0E257E23552A434D02Ef274cCb6A90"
-    },
-=======
->>>>>>> b0470f97
+    "GMPExpressService": {
+      "expressOperator": "0x345662ABfE0E257E23552A434D02Ef274cCb6A90"
+    },
     "explorer": {
       "url": "https://aurorascan.dev",
       "api": "https://api.aurorascan.dev/api"
@@ -310,12 +291,9 @@
       "implementation": "0xBeE52844E35985c1B6729A6B88980209358F9979",
       "deployer": "0xd55cd98cdE61c3CcE1286F9aF50cDbF16f5dba5b"
     },
-<<<<<<< HEAD
-    "GMPExpressService": {
-      "expressOperator": "0x345662ABfE0E257E23552A434D02Ef274cCb6A90"
-    },
-=======
->>>>>>> b0470f97
+    "GMPExpressService": {
+      "expressOperator": "0x345662ABfE0E257E23552A434D02Ef274cCb6A90"
+    },
     "explorer": {
       "url": "https://arbiscan.io",
       "api": "https://api.arbiscan.io/api"
@@ -352,12 +330,9 @@
       "implementation": "0xb6241272C569767072e0587098415DF6BA0aaEe9",
       "deployer": "0xd55cd98cdE61c3CcE1286F9aF50cDbF16f5dba5b"
     },
-<<<<<<< HEAD
-    "GMPExpressService": {
-      "expressOperator": "0x345662ABfE0E257E23552A434D02Ef274cCb6A90"
-    },
-=======
->>>>>>> b0470f97
+    "GMPExpressService": {
+      "expressOperator": "0x345662ABfE0E257E23552A434D02Ef274cCb6A90"
+    },
     "explorer": {
       "url": "https://celoscan.io",
       "api": "https://api.celoscan.io/api"
@@ -391,12 +366,9 @@
       "implementation": "0xd883C8bA523253c93d97b6C7a5087a7B5ff23d79",
       "deployer": "0xd55cd98cdE61c3CcE1286F9aF50cDbF16f5dba5b"
     },
-<<<<<<< HEAD
-    "GMPExpressService": {
-      "expressOperator": "0x345662ABfE0E257E23552A434D02Ef274cCb6A90"
-    },
-=======
->>>>>>> b0470f97
+    "GMPExpressService": {
+      "expressOperator": "0x345662ABfE0E257E23552A434D02Ef274cCb6A90"
+    },
     "explorer": {
       "url": "https://explorer.kava.io"
     }
@@ -433,12 +405,9 @@
       "implementation": "0xd883C8bA523253c93d97b6C7a5087a7B5ff23d79",
       "deployer": "0xd55cd98cdE61c3CcE1286F9aF50cDbF16f5dba5b"
     },
-<<<<<<< HEAD
-    "GMPExpressService": {
-      "expressOperator": "0x345662ABfE0E257E23552A434D02Ef274cCb6A90"
-    },
-=======
->>>>>>> b0470f97
+    "GMPExpressService": {
+      "expressOperator": "0x345662ABfE0E257E23552A434D02Ef274cCb6A90"
+    },
     "explorer": {
       "url": "https://www.filfox.info"
     },
