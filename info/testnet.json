--- conflicted
+++ resolved
@@ -27,12 +27,9 @@
       "wrappedSymbol": "WETH",
       "refundIssuer": "0x4f671f34d2d23fec3eE3087E3A0221f8D314D9dF"
     },
-<<<<<<< HEAD
-    "GMPExpressService": {
-      "expressOperator": "0xB8Cd93C83A974649D76B1c19f311f639e62272BC"
-    },
-=======
->>>>>>> b0470f97
+    "GMPExpressService": {
+      "expressOperator": "0xB8Cd93C83A974649D76B1c19f311f639e62272BC"
+    },
     "explorer": {
       "url": "https://goerli.etherscan.io",
       "api": "https://api-goerli.etherscan.io/api"
@@ -66,12 +63,9 @@
       "wrappedSymbol": "WAVAX",
       "refundIssuer": "0x4f671f34d2d23fec3eE3087E3A0221f8D314D9dF"
     },
-<<<<<<< HEAD
-    "GMPExpressService": {
-      "expressOperator": "0xB8Cd93C83A974649D76B1c19f311f639e62272BC"
-    },
-=======
->>>>>>> b0470f97
+    "GMPExpressService": {
+      "expressOperator": "0xB8Cd93C83A974649D76B1c19f311f639e62272BC"
+    },
     "explorer": {
       "url": "https://testnet.snowtrace.io",
       "api": "https://api-testnet.snowtrace.io/api"
@@ -105,12 +99,9 @@
       "wrappedSymbol": "WFTM",
       "refundIssuer": "0x4f671f34d2d23fec3eE3087E3A0221f8D314D9dF"
     },
-<<<<<<< HEAD
-    "GMPExpressService": {
-      "expressOperator": "0xB8Cd93C83A974649D76B1c19f311f639e62272BC"
-    },
-=======
->>>>>>> b0470f97
+    "GMPExpressService": {
+      "expressOperator": "0xB8Cd93C83A974649D76B1c19f311f639e62272BC"
+    },
     "explorer": {
       "url": "https://testnet.ftmscan.com",
       "api": "https://api-testnet.ftmscan.com/api"
@@ -144,12 +135,9 @@
       "wrappedSymbol": "WMATIC",
       "refundIssuer": "0x4f671f34d2d23fec3eE3087E3A0221f8D314D9dF"
     },
-<<<<<<< HEAD
-    "GMPExpressService": {
-      "expressOperator": "0xB8Cd93C83A974649D76B1c19f311f639e62272BC"
-    },
-=======
->>>>>>> b0470f97
+    "GMPExpressService": {
+      "expressOperator": "0xB8Cd93C83A974649D76B1c19f311f639e62272BC"
+    },
     "explorer": {
       "url": "https://mumbai.polygonscan.com",
       "api": "https://api-testnet.polygonscan.com/api"
@@ -186,12 +174,9 @@
       "wrappedSymbol": "WDEV",
       "refundIssuer": "0x4f671f34d2d23fec3eE3087E3A0221f8D314D9dF"
     },
-<<<<<<< HEAD
-    "GMPExpressService": {
-      "expressOperator": "0xB8Cd93C83A974649D76B1c19f311f639e62272BC"
-    },
-=======
->>>>>>> b0470f97
+    "GMPExpressService": {
+      "expressOperator": "0xB8Cd93C83A974649D76B1c19f311f639e62272BC"
+    },
     "explorer": {
       "url": "https://moonbase.moonscan.io",
       "api": "https://api-moonbase.moonscan.io/api"
@@ -225,12 +210,9 @@
       "wrappedSymbol": "WBNB",
       "refundIssuer": "0x4f671f34d2d23fec3eE3087E3A0221f8D314D9dF"
     },
-<<<<<<< HEAD
-    "GMPExpressService": {
-      "expressOperator": "0xB8Cd93C83A974649D76B1c19f311f639e62272BC"
-    },
-=======
->>>>>>> b0470f97
+    "GMPExpressService": {
+      "expressOperator": "0xB8Cd93C83A974649D76B1c19f311f639e62272BC"
+    },
     "explorer": {
       "url": "https://testnet.bscscan.com",
       "api": "https://api-testnet.bscscan.com/api"
@@ -264,12 +246,9 @@
       "wrappedSymbol": "",
       "refundIssuer": "0x4f671f34d2d23fec3eE3087E3A0221f8D314D9dF"
     },
-<<<<<<< HEAD
-    "GMPExpressService": {
-      "expressOperator": "0xB8Cd93C83A974649D76B1c19f311f639e62272BC"
-    },
-=======
->>>>>>> b0470f97
+    "GMPExpressService": {
+      "expressOperator": "0xB8Cd93C83A974649D76B1c19f311f639e62272BC"
+    },
     "explorer": {
       "url": "https://testnet.aurorascan.dev",
       "api": "https://api-testnet.aurorascan.dev/api"
@@ -306,12 +285,9 @@
     "gasOptions": {
       "gasLimit": 20000000
     },
-<<<<<<< HEAD
-    "GMPExpressService": {
-      "expressOperator": "0xB8Cd93C83A974649D76B1c19f311f639e62272BC"
-    },
-=======
->>>>>>> b0470f97
+    "GMPExpressService": {
+      "expressOperator": "0xB8Cd93C83A974649D76B1c19f311f639e62272BC"
+    },
     "explorer": {
       "url": "https://goerli.arbiscan.io",
       "api": "https://api-goerli.arbiscan.io/api"
@@ -345,12 +321,9 @@
       "implementation": "0xb6241272C569767072e0587098415DF6BA0aaEe9",
       "deployer": "0xd55cd98cdE61c3CcE1286F9aF50cDbF16f5dba5b"
     },
-<<<<<<< HEAD
-    "GMPExpressService": {
-      "expressOperator": "0xB8Cd93C83A974649D76B1c19f311f639e62272BC"
-    },
-=======
->>>>>>> b0470f97
+    "GMPExpressService": {
+      "expressOperator": "0xB8Cd93C83A974649D76B1c19f311f639e62272BC"
+    },
     "explorer": {
       "url": "https://alfajores.celoscan.io",
       "api": "https://api-alfajores.celoscan.io/api"
@@ -387,12 +360,9 @@
       "implementation": "0xb6241272C569767072e0587098415DF6BA0aaEe9",
       "deployer": "0xd55cd98cdE61c3CcE1286F9aF50cDbF16f5dba5b"
     },
-<<<<<<< HEAD
-    "GMPExpressService": {
-      "expressOperator": "0xB8Cd93C83A974649D76B1c19f311f639e62272BC"
-    },
-=======
->>>>>>> b0470f97
+    "GMPExpressService": {
+      "expressOperator": "0xB8Cd93C83A974649D76B1c19f311f639e62272BC"
+    },
     "explorer": {
       "url": "https://explorer.evm-alpha.kava.io"
     }
@@ -425,12 +395,9 @@
       "implementation": "0xb6241272C569767072e0587098415DF6BA0aaEe9",
       "deployer": "0xd55cd98cdE61c3CcE1286F9aF50cDbF16f5dba5b"
     },
-<<<<<<< HEAD
-    "GMPExpressService": {
-      "expressOperator": "0xB8Cd93C83A974649D76B1c19f311f639e62272BC"
-    },
-=======
->>>>>>> b0470f97
+    "GMPExpressService": {
+      "expressOperator": "0xB8Cd93C83A974649D76B1c19f311f639e62272BC"
+    },
     "explorer": {
       "url": "https://goerli-optimism.etherscan.io",
       "api": "https://api-goerli-optimism.etherscan.io/api"
@@ -467,12 +434,9 @@
       "implementation": "0xd883C8bA523253c93d97b6C7a5087a7B5ff23d79",
       "deployer": "0xd55cd98cdE61c3CcE1286F9aF50cDbF16f5dba5b"
     },
-<<<<<<< HEAD
-    "GMPExpressService": {
-      "expressOperator": "0xB8Cd93C83A974649D76B1c19f311f639e62272BC"
-    },
-=======
->>>>>>> b0470f97
+    "GMPExpressService": {
+      "expressOperator": "0xB8Cd93C83A974649D76B1c19f311f639e62272BC"
+    },
     "explorer": {
       "url": "https://goerli.basescan.org",
       "api": "https://api-goerli.basescan.org/api"
@@ -513,12 +477,9 @@
       "implementation": "0xd883C8bA523253c93d97b6C7a5087a7B5ff23d79",
       "deployer": "0xd55cd98cdE61c3CcE1286F9aF50cDbF16f5dba5b"
     },
-<<<<<<< HEAD
-    "GMPExpressService": {
-      "expressOperator": "0xB8Cd93C83A974649D76B1c19f311f639e62272BC"
-    },
-=======
->>>>>>> b0470f97
+    "GMPExpressService": {
+      "expressOperator": "0xB8Cd93C83A974649D76B1c19f311f639e62272BC"
+    },
     "explorer": {
       "url": "https://hyperspace.filfox.info"
     },
