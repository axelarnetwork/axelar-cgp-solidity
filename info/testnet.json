--- conflicted
+++ resolved
@@ -21,8 +21,7 @@
       "implementation": "0xb6241272C569767072e0587098415DF6BA0aaEe9",
       "deployer": "0xd55cd98cdE61c3CcE1286F9aF50cDbF16f5dba5b",
       "wrappedSymbol": "WETH",
-<<<<<<< HEAD
-      "refundIssuer": "0xB8Cd93C83A974649D76B1c19f311f639e62272BC"
+      "refundIssuer": "0x4f671f34d2d23fec3eE3087E3A0221f8D314D9dF"
     },
     "GMPExpressService": {
       "expressOperator": "0xB8Cd93C83A974649D76B1c19f311f639e62272BC",
@@ -31,9 +30,6 @@
       "address": "0xfb72239394647e97894585D0D93Ca91f6C3852a4",
       "implementation": "0xDA9062874E4905a14Eb946D6dbE73D4fFf093e83",
       "deployer": "0xA57ADCE1d2fE72949E4308867D894CD7E7DE0ef2"
-=======
-      "refundIssuer": "0x4f671f34d2d23fec3eE3087E3A0221f8D314D9dF"
->>>>>>> 3e7d6751
     }
   },
   {
@@ -58,8 +54,7 @@
       "implementation": "0xb6241272C569767072e0587098415DF6BA0aaEe9",
       "deployer": "0xd55cd98cdE61c3CcE1286F9aF50cDbF16f5dba5b",
       "wrappedSymbol": "WAVAX",
-<<<<<<< HEAD
-      "refundIssuer": "0xB8Cd93C83A974649D76B1c19f311f639e62272BC"
+      "refundIssuer": "0x4f671f34d2d23fec3eE3087E3A0221f8D314D9dF"
     },
     "GMPExpressService": {
       "expressOperator": "0xB8Cd93C83A974649D76B1c19f311f639e62272BC",
@@ -68,20 +63,13 @@
       "implementation": "0xDbfd9b12f65F13D626f229198E195B14896615c7",
       "deployer": "0xA57ADCE1d2fE72949E4308867D894CD7E7DE0ef2",
       "proxyDeployer": "0x7d317581fe19e63A6Dbea833B1902c487f40Aa2c"
-=======
-      "refundIssuer": "0x4f671f34d2d23fec3eE3087E3A0221f8D314D9dF"
->>>>>>> 3e7d6751
     }
   },
   {
     "name": "Fantom",
     "chainId": 4002,
     "gateway": "0x97837985Ec0494E7b9C71f5D3f9250188477ae14",
-<<<<<<< HEAD
     "rpc": "https://rpc.ankr.com/fantom_testnet",
-=======
-    "rpc": "https://xapi.testnet.fantom.network/lachesis",
->>>>>>> 3e7d6751
     "constAddressDeployer": "0x98b2920d53612483f91f12ed7754e51b4a77919e",
     "tokenName": "Fantom",
     "tokenSymbol": "FTM",
@@ -99,8 +87,7 @@
       "implementation": "0xb6241272C569767072e0587098415DF6BA0aaEe9",
       "deployer": "0xd55cd98cdE61c3CcE1286F9aF50cDbF16f5dba5b",
       "wrappedSymbol": "WFTM",
-<<<<<<< HEAD
-      "refundIssuer": "0xB8Cd93C83A974649D76B1c19f311f639e62272BC"
+      "refundIssuer": "0x4f671f34d2d23fec3eE3087E3A0221f8D314D9dF"
     },
     "GMPExpressService": {
       "expressOperator": "0xB8Cd93C83A974649D76B1c19f311f639e62272BC",
@@ -109,9 +96,6 @@
       "address": "0xfb72239394647e97894585D0D93Ca91f6C3852a4",
       "implementation": "0xEA85BA9643F504155CD0eFbDB890c5e37e0F6E5C",
       "deployer": "0xA57ADCE1d2fE72949E4308867D894CD7E7DE0ef2"
-=======
-      "refundIssuer": "0x4f671f34d2d23fec3eE3087E3A0221f8D314D9dF"
->>>>>>> 3e7d6751
     }
   },
   {
@@ -136,8 +120,7 @@
       "implementation": "0xb6241272C569767072e0587098415DF6BA0aaEe9",
       "deployer": "0xd55cd98cdE61c3CcE1286F9aF50cDbF16f5dba5b",
       "wrappedSymbol": "WMATIC",
-<<<<<<< HEAD
-      "refundIssuer": "0xB8Cd93C83A974649D76B1c19f311f639e62272BC"
+      "refundIssuer": "0x4f671f34d2d23fec3eE3087E3A0221f8D314D9dF"
     },
     "GMPExpressService": {
       "expressOperator": "0xB8Cd93C83A974649D76B1c19f311f639e62272BC",
@@ -146,12 +129,9 @@
       "address": "0xfb72239394647e97894585D0D93Ca91f6C3852a4",
       "implementation": "0xa2b215328017039db7847559302D1CF7b068Aa5a",
       "deployer": "0xA57ADCE1d2fE72949E4308867D894CD7E7DE0ef2"
-=======
-      "refundIssuer": "0x4f671f34d2d23fec3eE3087E3A0221f8D314D9dF"
     },
     "gasOptions": {
       "gasLimit": 6000000
->>>>>>> 3e7d6751
     }
   },
   {
@@ -176,8 +156,7 @@
       "implementation": "0xAd460aec2733De94A8E07d20Ef8858805ab8A91A",
       "deployer": "0xd55cd98cdE61c3CcE1286F9aF50cDbF16f5dba5b",
       "wrappedSymbol": "WDEV",
-<<<<<<< HEAD
-      "refundIssuer": "0xB8Cd93C83A974649D76B1c19f311f639e62272BC"
+      "refundIssuer": "0x4f671f34d2d23fec3eE3087E3A0221f8D314D9dF"
     },
     "GMPExpressService": {
       "expressOperator": "0xB8Cd93C83A974649D76B1c19f311f639e62272BC",
@@ -186,9 +165,6 @@
       "address": "0xfb72239394647e97894585D0D93Ca91f6C3852a4",
       "implementation": "0xBB702CAca5676B0dE9BA1B1583d4A8a0ffb1B522",
       "deployer": "0xA57ADCE1d2fE72949E4308867D894CD7E7DE0ef2"
-=======
-      "refundIssuer": "0x4f671f34d2d23fec3eE3087E3A0221f8D314D9dF"
->>>>>>> 3e7d6751
     }
   },
   {
@@ -202,13 +178,10 @@
     "gasReceiver": "0xbE406F0189A0B4cf3A05C286473D23791Dd44Cc6",
     "AxelarGasService": {
       "salt": "AxelarGasService",
-<<<<<<< HEAD
       "address": "0x2d5d7d31F671F86C782533cc367F14109a082712",
-=======
       "address": "0xbE406F0189A0B4cf3A05C286473D23791Dd44Cc6",
       "implementation": "0x4c671CA2828c9A8D87d917196bc9FB8bFd905445",
       "deployer": "0xB8Cd93C83A974649D76B1c19f311f639e62272BC",
->>>>>>> 3e7d6751
       "collector": "0xB8Cd93C83A974649D76B1c19f311f639e62272BC"
     },
     "AxelarDepositService": {
@@ -217,8 +190,7 @@
       "implementation": "0xb6241272C569767072e0587098415DF6BA0aaEe9",
       "deployer": "0xd55cd98cdE61c3CcE1286F9aF50cDbF16f5dba5b",
       "wrappedSymbol": "WBNB",
-<<<<<<< HEAD
-      "refundIssuer": "0xB8Cd93C83A974649D76B1c19f311f639e62272BC"
+      "refundIssuer": "0x4f671f34d2d23fec3eE3087E3A0221f8D314D9dF"
     },
     "GMPExpressService": {
       "expressOperator": "0xB8Cd93C83A974649D76B1c19f311f639e62272BC",
@@ -227,9 +199,6 @@
       "address": "0xfb72239394647e97894585D0D93Ca91f6C3852a4",
       "implementation": "0xE5B8a432692D788C5c1934Bc079eb75791856490",
       "deployer": "0xA57ADCE1d2fE72949E4308867D894CD7E7DE0ef2"
-=======
-      "refundIssuer": "0x4f671f34d2d23fec3eE3087E3A0221f8D314D9dF"
->>>>>>> 3e7d6751
     }
   },
   {
@@ -254,8 +223,7 @@
       "implementation": "0xb6241272C569767072e0587098415DF6BA0aaEe9",
       "deployer": "0xd55cd98cdE61c3CcE1286F9aF50cDbF16f5dba5b",
       "wrappedSymbol": "",
-<<<<<<< HEAD
-      "refundIssuer": "0xB8Cd93C83A974649D76B1c19f311f639e62272BC"
+      "refundIssuer": "0x4f671f34d2d23fec3eE3087E3A0221f8D314D9dF"
     },
     "GMPExpressService": {
       "expressOperator": "0xB8Cd93C83A974649D76B1c19f311f639e62272BC",
@@ -264,9 +232,6 @@
       "address": "0xfb72239394647e97894585D0D93Ca91f6C3852a4",
       "implementation": "0xA04bFB74786089f0451f09437947B83F02e4e823",
       "deployer": "0xA57ADCE1d2fE72949E4308867D894CD7E7DE0ef2"
-=======
-      "refundIssuer": "0x4f671f34d2d23fec3eE3087E3A0221f8D314D9dF"
->>>>>>> 3e7d6751
     }
   },
   {
@@ -288,24 +253,6 @@
     "AxelarDepositService": {
       "salt": "AxelarDepositService",
       "wrappedSymbol": "",
-<<<<<<< HEAD
-      "refundIssuer": "0xB8Cd93C83A974649D76B1c19f311f639e62272BC"
-    },
-    "GMPExpressService": {
-      "expressOperator": "0xB8Cd93C83A974649D76B1c19f311f639e62272BC",
-      "proxyDeployer": "0x6f015F16De9fC8791b234eF68D486d2bF203FBA8",
-      "salt": "GMPExpressService",
-      "address": "0xfb72239394647e97894585D0D93Ca91f6C3852a4",
-      "implementation": "0x317cf41863657BC51c05a1B7dc1E840B46842CBe",
-      "deployer": "0xA57ADCE1d2fE72949E4308867D894CD7E7DE0ef2"
-    }
-  },
-  {
-    "name": "Hero",
-    "chainId": 17771,
-    "gateway": "0x720A52EC9Fb428Cb122e7B1DAeC8a171b831dea1",
-    "rpc": "https://testnet.heroesofnft.com:443/ext/bc/2KV1ighhTjNpuQq8BVgHeJF3QHdF3KxhY9AqB9M1GfUuBCKjNo/rpc",
-=======
       "refundIssuer": "0x4f671f34d2d23fec3eE3087E3A0221f8D314D9dF",
       "address": "0xc1DCb196BA862B337Aa23eDA1Cb9503C0801b955",
       "implementation": "0xb6241272C569767072e0587098415DF6BA0aaEe9",
@@ -320,7 +267,6 @@
     "chainId": 44787,
     "gateway": "0xe432150cce91c13a887f7D836923d5597adD8E31",
     "rpc": "https://alfajores-forno.celo-testnet.org",
->>>>>>> 3e7d6751
     "constAddressDeployer": "0x98b2920d53612483f91f12ed7754e51b4a77919e",
     "tokenName": "Celo",
     "tokenSymbol": "CELO",
@@ -335,16 +281,13 @@
     "AxelarDepositService": {
       "salt": "AxelarDepositService",
       "wrappedSymbol": "",
-<<<<<<< HEAD
-      "refundIssuer": "0xB8Cd93C83A974649D76B1c19f311f639e62272BC"
+      "refundIssuer": "0x4f671f34d2d23fec3eE3087E3A0221f8D314D9dF",
+      "address": "0xc1DCb196BA862B337Aa23eDA1Cb9503C0801b955",
+      "implementation": "0xb6241272C569767072e0587098415DF6BA0aaEe9",
+      "deployer": "0xd55cd98cdE61c3CcE1286F9aF50cDbF16f5dba5b"
     },
     "GMPExpressService": {
       "expressOperator": "0xB8Cd93C83A974649D76B1c19f311f639e62272BC"
-=======
-      "refundIssuer": "0x4f671f34d2d23fec3eE3087E3A0221f8D314D9dF",
-      "address": "0xc1DCb196BA862B337Aa23eDA1Cb9503C0801b955",
-      "implementation": "0xb6241272C569767072e0587098415DF6BA0aaEe9",
-      "deployer": "0xd55cd98cdE61c3CcE1286F9aF50cDbF16f5dba5b"
     }
   },
   {
@@ -370,7 +313,9 @@
       "address": "0xc1DCb196BA862B337Aa23eDA1Cb9503C0801b955",
       "implementation": "0xb6241272C569767072e0587098415DF6BA0aaEe9",
       "deployer": "0xd55cd98cdE61c3CcE1286F9aF50cDbF16f5dba5b"
->>>>>>> 3e7d6751
+    },
+    "GMPExpressService": {
+      "expressOperator": "0xB8Cd93C83A974649D76B1c19f311f639e62272BC"
     }
   }
 ]