[
  {
    "name": "Ethereum",
    "id": "ethereum-2",
    "chainId": 5,
    "rpc": "https://goerli.infura.io/v3/a4812158fbab4a2aaa849e6f4a6dc605",
    "gateway": "0xe432150cce91c13a887f7D836923d5597adD8E31",
    "constAddressDeployer": "0x98b2920d53612483f91f12ed7754e51b4a77919e",
    "tokenName": "Ether",
    "tokenSymbol": "ETH",
    "gasReceiver": "0xbE406F0189A0B4cf3A05C286473D23791Dd44Cc6",
    "AxelarGateway": {
      "address": "0xe432150cce91c13a887f7D836923d5597adD8E31"
    },
    "AxelarGasService": {
      "salt": "AxelarGasService",
      "address": "0xbE406F0189A0B4cf3A05C286473D23791Dd44Cc6",
      "implementation": "0x45EBDdA7573eafFD69A11DCD06DcF4E88F968998",
      "deployer": "0xB8Cd93C83A974649D76B1c19f311f639e62272BC",
      "collector": "0xB8Cd93C83A974649D76B1c19f311f639e62272BC"
    },
    "AxelarDepositService": {
      "salt": "AxelarDepositService",
      "address": "0xc1DCb196BA862B337Aa23eDA1Cb9503C0801b955",
      "implementation": "0xb6241272C569767072e0587098415DF6BA0aaEe9",
      "deployer": "0xd55cd98cdE61c3CcE1286F9aF50cDbF16f5dba5b",
      "wrappedSymbol": "WETH",
      "refundIssuer": "0x4f671f34d2d23fec3eE3087E3A0221f8D314D9dF"
    },
    "explorer": {
      "url": "https://goerli.etherscan.io",
      "api": "https://api-goerli.etherscan.io/api"
    }
  },
  {
    "name": "Avalanche",
    "id": "Avalanche",
    "chainId": 43113,
    "rpc": "https://api.avax-test.network/ext/bc/C/rpc",
    "gateway": "0xC249632c2D40b9001FE907806902f63038B737Ab",
    "constAddressDeployer": "0x98b2920d53612483f91f12ed7754e51b4a77919e",
    "tokenName": "Avax",
    "tokenSymbol": "AVAX",
    "gasReceiver": "0xbE406F0189A0B4cf3A05C286473D23791Dd44Cc6",
    "AxelarGateway": {
      "address": "0xC249632c2D40b9001FE907806902f63038B737Ab"
    },
    "AxelarGasService": {
      "salt": "AxelarGasService",
      "address": "0xbE406F0189A0B4cf3A05C286473D23791Dd44Cc6",
      "implementation": "0xdAD9eF6B912c3aC0Fbb09Ec7BBADa01732e9C890",
      "deployer": "0xB8Cd93C83A974649D76B1c19f311f639e62272BC",
      "collector": "0xB8Cd93C83A974649D76B1c19f311f639e62272BC"
    },
    "AxelarDepositService": {
      "salt": "AxelarDepositService",
      "address": "0xc1DCb196BA862B337Aa23eDA1Cb9503C0801b955",
      "implementation": "0xb6241272C569767072e0587098415DF6BA0aaEe9",
      "deployer": "0xd55cd98cdE61c3CcE1286F9aF50cDbF16f5dba5b",
      "wrappedSymbol": "WAVAX",
      "refundIssuer": "0x4f671f34d2d23fec3eE3087E3A0221f8D314D9dF"
    },
    "explorer": {
      "url": "https://testnet.snowtrace.io",
      "api": "https://api-testnet.snowtrace.io/api"
    }
  },
  {
    "name": "Fantom",
    "id": "Fantom",
    "chainId": 4002,
    "gateway": "0x97837985Ec0494E7b9C71f5D3f9250188477ae14",
    "rpc": "https://xapi.testnet.fantom.network/lachesis",
    "constAddressDeployer": "0x98b2920d53612483f91f12ed7754e51b4a77919e",
    "tokenName": "Fantom",
    "tokenSymbol": "FTM",
    "gasReceiver": "0xbE406F0189A0B4cf3A05C286473D23791Dd44Cc6",
    "AxelarGateway": {
      "address": "0x97837985Ec0494E7b9C71f5D3f9250188477ae14"
    },
    "AxelarGasService": {
      "salt": "AxelarGasService",
      "address": "0xbE406F0189A0B4cf3A05C286473D23791Dd44Cc6",
      "implementation": "0xD55a35D937548656a1a4d70890E87409Df1152B1",
      "deployer": "0xB8Cd93C83A974649D76B1c19f311f639e62272BC",
      "collector": "0xB8Cd93C83A974649D76B1c19f311f639e62272BC"
    },
    "AxelarDepositService": {
      "salt": "AxelarDepositService",
      "address": "0xc1DCb196BA862B337Aa23eDA1Cb9503C0801b955",
      "implementation": "0xb6241272C569767072e0587098415DF6BA0aaEe9",
      "deployer": "0xd55cd98cdE61c3CcE1286F9aF50cDbF16f5dba5b",
      "wrappedSymbol": "WFTM",
      "refundIssuer": "0x4f671f34d2d23fec3eE3087E3A0221f8D314D9dF"
    },
    "explorer": {
      "url": "https://testnet.ftmscan.com",
      "api": "https://api-testnet.ftmscan.com/api"
    }
  },
  {
    "name": "Polygon",
    "id": "Polygon",
    "chainId": 80001,
    "gateway": "0xBF62ef1486468a6bd26Dd669C06db43dEd5B849B",
    "rpc": "https://polygon-mumbai.g.alchemy.com/v2/Ksd4J1QVWaOJAJJNbr_nzTcJBJU-6uP3",
    "constAddressDeployer": "0x98b2920d53612483f91f12ed7754e51b4a77919e",
    "tokenName": "Matic",
    "tokenSymbol": "MATIC",
    "gasReceiver": "0xbE406F0189A0B4cf3A05C286473D23791Dd44Cc6",
    "AxelarGateway": {
      "address": "0xBF62ef1486468a6bd26Dd669C06db43dEd5B849B"
    },
    "AxelarGasService": {
      "salt": "AxelarGasService",
      "address": "0xbE406F0189A0B4cf3A05C286473D23791Dd44Cc6",
      "implementation": "0x5f371178A61e01149CB416F0b5d3842d24E7ae6b",
      "deployer": "0xB8Cd93C83A974649D76B1c19f311f639e62272BC",
      "collector": "0xB8Cd93C83A974649D76B1c19f311f639e62272BC"
    },
    "AxelarDepositService": {
      "salt": "AxelarDepositService",
      "address": "0xc1DCb196BA862B337Aa23eDA1Cb9503C0801b955",
      "implementation": "0xb6241272C569767072e0587098415DF6BA0aaEe9",
      "deployer": "0xd55cd98cdE61c3CcE1286F9aF50cDbF16f5dba5b",
      "wrappedSymbol": "WMATIC",
      "refundIssuer": "0x4f671f34d2d23fec3eE3087E3A0221f8D314D9dF"
    },
    "explorer": {
      "url": "https://mumbai.polygonscan.com",
      "api": "https://api-testnet.polygonscan.com/api"
    },
    "gasOptions": {
      "gasLimit": 6000000
    }
  },
  {
    "name": "Moonbeam",
    "id": "Moonbeam",
    "chainId": 1287,
    "gateway": "0x5769D84DD62a6fD969856c75c7D321b84d455929",
    "rpc": "https://moonbeam-alpha.api.onfinality.io/public",
    "constAddressDeployer": "0x98b2920d53612483f91f12ed7754e51b4a77919e",
    "tokenName": "DEV",
    "tokenSymbol": "DEV",
    "gasReceiver": "0xbE406F0189A0B4cf3A05C286473D23791Dd44Cc6",
    "AxelarGateway": {
      "address": "0x5769D84DD62a6fD969856c75c7D321b84d455929"
    },
    "AxelarGasService": {
      "salt": "AxelarGasService",
      "address": "0xbE406F0189A0B4cf3A05C286473D23791Dd44Cc6",
      "implementation": "0x71856B99E54c924DC92140C6dc643a67eDed0F33",
      "deployer": "0xB8Cd93C83A974649D76B1c19f311f639e62272BC",
      "collector": "0xB8Cd93C83A974649D76B1c19f311f639e62272BC"
    },
    "AxelarDepositService": {
      "salt": "AxelarDepositService",
      "address": "0xc1DCb196BA862B337Aa23eDA1Cb9503C0801b955",
      "implementation": "0xAd460aec2733De94A8E07d20Ef8858805ab8A91A",
      "deployer": "0xd55cd98cdE61c3CcE1286F9aF50cDbF16f5dba5b",
      "wrappedSymbol": "WDEV",
      "refundIssuer": "0x4f671f34d2d23fec3eE3087E3A0221f8D314D9dF"
    },
    "explorer": {
      "url": "https://moonbase.moonscan.io",
      "api": "https://api-moonbase.moonscan.io/api"
    }
  },
  {
    "name": "Binance",
    "id": "binance",
    "chainId": 97,
    "gateway": "0x4D147dCb984e6affEEC47e44293DA442580A3Ec0",
    "rpc": "https://data-seed-prebsc-1-s1.binance.org:8545/",
    "constAddressDeployer": "0x98b2920d53612483f91f12ed7754e51b4a77919e",
    "tokenName": "Binance Coin",
    "tokenSymbol": "BNB",
    "gasReceiver": "0xbE406F0189A0B4cf3A05C286473D23791Dd44Cc6",
    "AxelarGateway": {
      "address": "0x4D147dCb984e6affEEC47e44293DA442580A3Ec0"
    },
    "AxelarGasService": {
      "salt": "AxelarGasService",
      "address": "0xbE406F0189A0B4cf3A05C286473D23791Dd44Cc6",
      "implementation": "0x4c671CA2828c9A8D87d917196bc9FB8bFd905445",
      "deployer": "0xB8Cd93C83A974649D76B1c19f311f639e62272BC",
      "collector": "0xB8Cd93C83A974649D76B1c19f311f639e62272BC"
    },
    "AxelarDepositService": {
      "salt": "AxelarDepositService",
      "address": "0xc1DCb196BA862B337Aa23eDA1Cb9503C0801b955",
      "implementation": "0xb6241272C569767072e0587098415DF6BA0aaEe9",
      "deployer": "0xd55cd98cdE61c3CcE1286F9aF50cDbF16f5dba5b",
      "wrappedSymbol": "WBNB",
      "refundIssuer": "0x4f671f34d2d23fec3eE3087E3A0221f8D314D9dF"
    },
    "explorer": {
      "url": "https://testnet.bscscan.com",
      "api": "https://api-testnet.bscscan.com/api"
    }
  },
  {
    "name": "Aurora",
    "id": "aurora",
    "chainId": 1313161555,
    "gateway": "0x304acf330bbE08d1e512eefaa92F6a57871fD895",
    "rpc": "https://testnet.aurora.dev/",
    "constAddressDeployer": "0x98b2920d53612483f91f12ed7754e51b4a77919e",
    "tokenName": "Eth",
    "tokenSymbol": "ETH",
    "gasReceiver": "0xbE406F0189A0B4cf3A05C286473D23791Dd44Cc6",
    "AxelarGateway": {
      "address": "0x304acf330bbE08d1e512eefaa92F6a57871fD895"
    },
    "AxelarGasService": {
      "salt": "AxelarGasService",
      "address": "0xbE406F0189A0B4cf3A05C286473D23791Dd44Cc6",
      "implementation": "0xE622B1D44F5061DB10ABa2594F1A8eb2DC1fC1d4",
      "deployer": "0xB8Cd93C83A974649D76B1c19f311f639e62272BC",
      "collector": "0xB8Cd93C83A974649D76B1c19f311f639e62272BC"
    },
    "AxelarDepositService": {
      "salt": "AxelarDepositService",
      "address": "0xc1DCb196BA862B337Aa23eDA1Cb9503C0801b955",
      "implementation": "0xb6241272C569767072e0587098415DF6BA0aaEe9",
      "deployer": "0xd55cd98cdE61c3CcE1286F9aF50cDbF16f5dba5b",
      "wrappedSymbol": "",
      "refundIssuer": "0x4f671f34d2d23fec3eE3087E3A0221f8D314D9dF"
    },
    "explorer": {
      "url": "https://testnet.aurorascan.dev",
      "api": "https://api-testnet.aurorascan.dev/api"
    }
  },
  {
    "name": "Arbitrum",
    "id": "arbitrum",
    "chainId": 421613,
    "gateway": "0xe432150cce91c13a887f7D836923d5597adD8E31",
    "rpc": "https://goerli-rollup.arbitrum.io/rpc",
    "constAddressDeployer": "0x98b2920d53612483f91f12ed7754e51b4a77919e",
    "tokenName": "Eth",
    "tokenSymbol": "ETH",
    "gasReceiver": "0xbE406F0189A0B4cf3A05C286473D23791Dd44Cc6",
    "AxelarGateway": {
      "address": "0xe432150cce91c13a887f7D836923d5597adD8E31"
    },
    "AxelarGasService": {
      "salt": "AxelarGasService",
      "collector": "0xB8Cd93C83A974649D76B1c19f311f639e62272BC",
      "address": "0xbE406F0189A0B4cf3A05C286473D23791Dd44Cc6",
      "implementation": "0x7aA668025468Fba303974972d95f8296a2De4EB3",
      "deployer": "0xB8Cd93C83A974649D76B1c19f311f639e62272BC"
    },
    "AxelarDepositService": {
      "salt": "AxelarDepositService",
      "wrappedSymbol": "",
      "refundIssuer": "0x4f671f34d2d23fec3eE3087E3A0221f8D314D9dF",
      "address": "0xc1DCb196BA862B337Aa23eDA1Cb9503C0801b955",
      "implementation": "0xb6241272C569767072e0587098415DF6BA0aaEe9",
      "deployer": "0xd55cd98cdE61c3CcE1286F9aF50cDbF16f5dba5b"
    },
    "gasOptions": {
      "gasLimit": 20000000
    },
    "explorer": {
      "url": "https://goerli.arbiscan.io",
      "api": "https://api-goerli.arbiscan.io/api"
    }
  },
  {
    "name": "Celo",
    "id": "celo",
    "chainId": 44787,
    "gateway": "0xe432150cce91c13a887f7D836923d5597adD8E31",
    "rpc": "https://alfajores-forno.celo-testnet.org",
    "constAddressDeployer": "0x98b2920d53612483f91f12ed7754e51b4a77919e",
    "tokenName": "Celo",
    "tokenSymbol": "CELO",
    "gasReceiver": "0xbE406F0189A0B4cf3A05C286473D23791Dd44Cc6",
    "AxelarGateway": {
      "address": "0xe432150cce91c13a887f7D836923d5597adD8E31"
    },
    "AxelarGasService": {
      "salt": "AxelarGasService",
      "address": "0xbE406F0189A0B4cf3A05C286473D23791Dd44Cc6",
      "implementation": "0xB52988248c2c58f514DC45162713833a5abAC0B2",
      "deployer": "0xB8Cd93C83A974649D76B1c19f311f639e62272BC",
      "collector": "0xB8Cd93C83A974649D76B1c19f311f639e62272BC"
    },
    "AxelarDepositService": {
      "salt": "AxelarDepositService",
      "wrappedSymbol": "",
      "refundIssuer": "0x4f671f34d2d23fec3eE3087E3A0221f8D314D9dF",
      "address": "0xc1DCb196BA862B337Aa23eDA1Cb9503C0801b955",
      "implementation": "0xb6241272C569767072e0587098415DF6BA0aaEe9",
      "deployer": "0xd55cd98cdE61c3CcE1286F9aF50cDbF16f5dba5b"
    },
    "explorer": {
      "url": "https://alfajores.celoscan.io",
      "api": "https://api-alfajores.celoscan.io/api"
    },
    "gasOptions": {
      "gasLimit": 5000000
    }
  },
  {
    "name": "Kava",
    "id": "kava",
    "chainId": 2221,
    "gateway": "0xC8D18F85cB0Cee5C95eC29c69DeaF6cea972349c",
    "rpc": "https://evm.testnet.kava.io",
    "constAddressDeployer": "0x98b2920d53612483f91f12ed7754e51b4a77919e",
    "tokenName": "Kava",
    "tokenSymbol": "KAVA",
    "gasReceiver": "0xbE406F0189A0B4cf3A05C286473D23791Dd44Cc6",
    "AxelarGateway": {
      "address": "0xC8D18F85cB0Cee5C95eC29c69DeaF6cea972349c"
    },
    "AxelarGasService": {
      "salt": "AxelarGasService",
      "collector": "0xB8Cd93C83A974649D76B1c19f311f639e62272BC",
      "address": "0xbE406F0189A0B4cf3A05C286473D23791Dd44Cc6",
      "implementation": "0xfEF5c90d84a1C93804496f5e7fbf98ec0C85243C",
      "deployer": "0xB8Cd93C83A974649D76B1c19f311f639e62272BC"
    },
    "AxelarDepositService": {
      "salt": "AxelarDepositService",
      "wrappedSymbol": "",
      "refundIssuer": "0x4f671f34d2d23fec3eE3087E3A0221f8D314D9dF",
      "address": "0xc1DCb196BA862B337Aa23eDA1Cb9503C0801b955",
      "implementation": "0xb6241272C569767072e0587098415DF6BA0aaEe9",
      "deployer": "0xd55cd98cdE61c3CcE1286F9aF50cDbF16f5dba5b"
    },
    "explorer": {
      "url": "https://explorer.evm-alpha.kava.io"
    }
  },
  {
    "name": "Optimism",
    "id": "optimism",
    "chainId": 420,
    "gateway": "0xe432150cce91c13a887f7D836923d5597adD8E31",
    "rpc": "https://optimism-goerli.public.blastapi.io",
    "constAddressDeployer": "0x98b2920d53612483f91f12ed7754e51b4a77919e",
    "tokenName": "Eth",
    "tokenSymbol": "ETH",
    "gasReceiver": "0xbE406F0189A0B4cf3A05C286473D23791Dd44Cc6",
    "AxelarGateway": {
      "address": "0xe432150cce91c13a887f7D836923d5597adD8E31"
    },
    "AxelarGasService": {
      "salt": "AxelarGasService",
      "collector": "0xB8Cd93C83A974649D76B1c19f311f639e62272BC",
      "address": "0xbE406F0189A0B4cf3A05C286473D23791Dd44Cc6",
      "implementation": "0xCD6b34FaF1FD1056C728A27426AB6807f84BAa1b",
      "deployer": "0xB8Cd93C83A974649D76B1c19f311f639e62272BC"
    },
    "AxelarDepositService": {
      "salt": "AxelarDepositService",
      "wrappedSymbol": "",
      "refundIssuer": "0x4f671f34d2d23fec3eE3087E3A0221f8D314D9dF",
      "address": "0xc1DCb196BA862B337Aa23eDA1Cb9503C0801b955",
      "implementation": "0xb6241272C569767072e0587098415DF6BA0aaEe9",
      "deployer": "0xd55cd98cdE61c3CcE1286F9aF50cDbF16f5dba5b"
    },
    "explorer": {
      "url": "https://goerli-optimism.etherscan.io",
      "api": "https://api-goerli-optimism.etherscan.io/api"
    },
    "gasOptions": {
      "gasLimit": 2500000
    }
  },
  {
    "name": "Base",
<<<<<<< HEAD
=======
    "id": "base",
>>>>>>> b0470f97
    "chainId": 84531,
    "gateway": "0xe432150cce91c13a887f7D836923d5597adD8E31",
    "rpc": "https://goerli.base.org",
    "constAddressDeployer": "0x98b2920d53612483f91f12ed7754e51b4a77919e",
    "tokenName": "Eth",
    "tokenSymbol": "ETH",
    "gasReceiver": "0xbE406F0189A0B4cf3A05C286473D23791Dd44Cc6",
<<<<<<< HEAD
=======
    "AxelarGateway": {
      "address": "0xe432150cce91c13a887f7D836923d5597adD8E31"
    },
>>>>>>> b0470f97
    "AxelarGasService": {
      "salt": "AxelarGasService",
      "collector": "0xB8Cd93C83A974649D76B1c19f311f639e62272BC",
      "address": "0xbE406F0189A0B4cf3A05C286473D23791Dd44Cc6",
      "implementation": "0xCD6b34FaF1FD1056C728A27426AB6807f84BAa1b",
      "deployer": "0x5b593E7b1725dc6FcbbFe80b2415B19153F94A85"
    },
    "AxelarDepositService": {
      "salt": "AxelarDepositService",
      "wrappedSymbol": "",
      "refundIssuer": "0x4f671f34d2d23fec3eE3087E3A0221f8D314D9dF",
      "address": "0xc1DCb196BA862B337Aa23eDA1Cb9503C0801b955",
      "implementation": "0xd883C8bA523253c93d97b6C7a5087a7B5ff23d79",
      "deployer": "0xd55cd98cdE61c3CcE1286F9aF50cDbF16f5dba5b"
    },
<<<<<<< HEAD
=======
    "explorer": {
      "url": "https://goerli.basescan.org",
      "api": "https://api-goerli.basescan.org/api"
    },
>>>>>>> b0470f97
    "gasOptions": {
      "gasLimit": 5000000
    }
  },
  {
    "name": "Filecoin",
<<<<<<< HEAD
=======
    "id": "filecoin",
>>>>>>> b0470f97
    "chainId": 3141,
    "gateway": "0xe432150cce91c13a887f7D836923d5597adD8E31",
    "rpc": "https://rpc.ankr.com/filecoin_testnet",
    "constAddressDeployer": "0x98b2920d53612483f91f12ed7754e51b4a77919e",
    "tokenName": "Filecoin",
    "tokenSymbol": "FIL",
    "gasReceiver": "0xbE406F0189A0B4cf3A05C286473D23791Dd44Cc6",
    "AxelarGateway": {
      "address": "0xe432150cce91c13a887f7D836923d5597adD8E31",
      "implementation": "0x05823c334150a48ACD5D325fBA16147c21bA3653",
      "authModule": "0x1a920B29eBD437074225cAeE44f78FC700B27a5d",
      "tokenDeployer": "0x8A156bCA562FB75385c4d41ea6903E270A34B727",
      "deployer": "0xB8Cd93C83A974649D76B1c19f311f639e62272BC"
    },
    "AxelarGasService": {
      "salt": "AxelarGasService",
      "collector": "0xB8Cd93C83A974649D76B1c19f311f639e62272BC",
      "address": "0xbE406F0189A0B4cf3A05C286473D23791Dd44Cc6",
      "implementation": "0xCD6b34FaF1FD1056C728A27426AB6807f84BAa1b",
      "deployer": "0x5b593E7b1725dc6FcbbFe80b2415B19153F94A85"
    },
    "AxelarDepositService": {
      "salt": "AxelarDepositService",
      "wrappedSymbol": "WFIL",
      "refundIssuer": "0x4f671f34d2d23fec3eE3087E3A0221f8D314D9dF",
      "address": "0xc1DCb196BA862B337Aa23eDA1Cb9503C0801b955",
      "implementation": "0xd883C8bA523253c93d97b6C7a5087a7B5ff23d79",
      "deployer": "0xd55cd98cdE61c3CcE1286F9aF50cDbF16f5dba5b"
    },
<<<<<<< HEAD
=======
    "explorer": {
      "url": "https://hyperspace.filfox.info"
    },
>>>>>>> b0470f97
    "gasOptions": {
      "gasLimit": 500000000
    }
  }
]<|MERGE_RESOLUTION|>--- conflicted
+++ resolved
@@ -375,10 +375,7 @@
   },
   {
     "name": "Base",
-<<<<<<< HEAD
-=======
     "id": "base",
->>>>>>> b0470f97
     "chainId": 84531,
     "gateway": "0xe432150cce91c13a887f7D836923d5597adD8E31",
     "rpc": "https://goerli.base.org",
@@ -386,12 +383,9 @@
     "tokenName": "Eth",
     "tokenSymbol": "ETH",
     "gasReceiver": "0xbE406F0189A0B4cf3A05C286473D23791Dd44Cc6",
-<<<<<<< HEAD
-=======
     "AxelarGateway": {
       "address": "0xe432150cce91c13a887f7D836923d5597adD8E31"
     },
->>>>>>> b0470f97
     "AxelarGasService": {
       "salt": "AxelarGasService",
       "collector": "0xB8Cd93C83A974649D76B1c19f311f639e62272BC",
@@ -407,23 +401,17 @@
       "implementation": "0xd883C8bA523253c93d97b6C7a5087a7B5ff23d79",
       "deployer": "0xd55cd98cdE61c3CcE1286F9aF50cDbF16f5dba5b"
     },
-<<<<<<< HEAD
-=======
     "explorer": {
       "url": "https://goerli.basescan.org",
       "api": "https://api-goerli.basescan.org/api"
     },
->>>>>>> b0470f97
     "gasOptions": {
       "gasLimit": 5000000
     }
   },
   {
     "name": "Filecoin",
-<<<<<<< HEAD
-=======
     "id": "filecoin",
->>>>>>> b0470f97
     "chainId": 3141,
     "gateway": "0xe432150cce91c13a887f7D836923d5597adD8E31",
     "rpc": "https://rpc.ankr.com/filecoin_testnet",
@@ -453,12 +441,9 @@
       "implementation": "0xd883C8bA523253c93d97b6C7a5087a7B5ff23d79",
       "deployer": "0xd55cd98cdE61c3CcE1286F9aF50cDbF16f5dba5b"
     },
-<<<<<<< HEAD
-=======
     "explorer": {
       "url": "https://hyperspace.filfox.info"
     },
->>>>>>> b0470f97
     "gasOptions": {
       "gasLimit": 500000000
     }
